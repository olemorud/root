--- conflicted
+++ resolved
@@ -836,15 +836,9 @@
    }
 
    /** @summary Decode options  */
-<<<<<<< HEAD
-   TGraphPainter.prototype.decodeOptions = function(opt) {
-
-      if ((typeof opt == "string") && (opt.indexOf("same ")==0))
-=======
    TGraphPainter.prototype.decodeOptions = function(opt, first_time) {
 
       if ((typeof opt == "string") && (opt.indexOf("same ") == 0))
->>>>>>> 54a757ac
          opt = opt.substr(5);
 
       let graph = this.getObject(),
@@ -855,14 +849,9 @@
 
       JSROOT.extend(this.options, {
          Line: 0, Curve: 0, Rect: 0, Mark: 0, Bar: 0, OutRange: 0,  EF:0, Fill: 0, NoOpt: 0,
-<<<<<<< HEAD
-         MainError: 1, Ends: 1, Axis: "", PadStats: false, original: opt
-       });
-=======
          MainError: 1, Ends: 1, Axis: "", PadStats: false, original: opt,
          second_x: false, second_y: false
       });
->>>>>>> 54a757ac
 
       let res = this.options;
 
@@ -870,17 +859,11 @@
       res.PadStats = d.check("USE_PAD_STATS");
       let hopt = "", checkhopt = ["USE_PAD_TITLE", "LOGXY", "LOGX", "LOGY", "LOGZ", "GRIDXY", "GRIDX", "GRIDY", "TICKXY", "TICKX", "TICKY"];
       checkhopt.forEach(name => { if (d.check(name)) hopt += ";" + name; });
-<<<<<<< HEAD
-
-      if (d.empty()) {
-         res.original = this.getMainPainter() ? "lp" : "alp";
-=======
       if (d.check('XAXIS_', true)) hopt += ";XAXIS_" + d.part;
       if (d.check('YAXIS_', true)) hopt += ";YAXIS_" + d.part;
 
       if (d.empty()) {
          res.original = has_main ? "lp" : "alp";
->>>>>>> 54a757ac
          d = new JSROOT.DrawOptions(res.original);
       }
 
@@ -944,11 +927,6 @@
       }
 
       res.Axis += hopt;
-<<<<<<< HEAD
-
-      res.HOptions = res.Axis;
-=======
->>>>>>> 54a757ac
    }
 
    /** @summary Create bins for TF1 drawing
@@ -1699,13 +1677,8 @@
 
             if (IsInside(pnt.x, grx0, grx)) {
                // if inside interval, check Y distance
-<<<<<<< HEAD
-               gry0 = pmain.gry(bin0.y);
-               gry = pmain.gry(bin.y);
-=======
                gry0 = funcs.gry(bin0.y);
                gry = funcs.gry(bin.y);
->>>>>>> 54a757ac
 
                if (Math.abs(grx - grx0) < 1) {
                   // very close x - check only y
@@ -2906,13 +2879,8 @@
 
       let name = this.getObjectHint();
       if (name.length > 0) res.lines.push(name);
-<<<<<<< HEAD
-      res.lines.push("x = " + main.axisAsText("x", xx));
-      res.lines.push("y = " + main.axisAsText("y", yy));
-=======
       res.lines.push("x = " + funcs.axisAsText("x", xx));
       res.lines.push("y = " + funcs.axisAsText("y", yy));
->>>>>>> 54a757ac
       if (knot !== null) {
          res.lines.push("knot = " + indx);
          res.lines.push("B = " + jsrp.floatToString(knot.fB, JSROOT.gStyle.fStatFormat));
