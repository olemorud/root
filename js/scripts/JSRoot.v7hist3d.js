/// @file JSRoot.v7hist3d.js
/// ROOT7 histogram 3D graphics

JSROOT.define(['d3', 'base3d', 'painter', 'latex', 'v7hist'], (d3, THREE, jsrp, ltx) => {

   "use strict";

   /** @summary Text 3d axis visibility
     * @private */
   function testAxisVisibility(camera, toplevel, fb, bb) {
      let top;
      if (toplevel && toplevel.children)
         for (let n=0;n<toplevel.children.length;++n) {
            top = toplevel.children[n];
            if (top.axis_draw) break;
            top = undefined;
         }

      if (!top) return;

      if (!camera) {
         // this is case when axis drawing want to be removed
         toplevel.remove(top);
         return;
      }

      fb = fb ? true : false;
      bb = bb ? true : false;

      let qudrant = 1, pos = camera.position;
      if ((pos.x < 0) && (pos.y >= 0)) qudrant = 2;
      if ((pos.x >= 0) && (pos.y >= 0)) qudrant = 3;
      if ((pos.x >= 0) && (pos.y < 0)) qudrant = 4;

      let testvisible = (id, range) => {
         if (id <= qudrant) id+=4;
         return (id > qudrant) && (id < qudrant+range);
      };

      for (let n=0;n<top.children.length;++n) {
         let chld = top.children[n];
         if (chld.grid) chld.visible = bb && testvisible(chld.grid, 3); else
         if (chld.zid) chld.visible = testvisible(chld.zid, 2); else
         if (chld.xyid) chld.visible = testvisible(chld.xyid, 3); else
         if (chld.xyboxid) {
            let range = 5, shift = 0;
            if (bb && !fb) { range = 3; shift = -2; } else
            if (fb && !bb) range = 3; else
            if (!fb && !bb) range = (chld.bottom ? 3 : 0);
            chld.visible = testvisible(chld.xyboxid + shift, range);
            if (!chld.visible && chld.bottom && bb)
               chld.visible = testvisible(chld.xyboxid, 3);
         } else if (chld.zboxid) {
            let range = 2, shift = 0;
            if (fb && bb) range = 5; else
            if (bb && !fb) range = 4; else
            if (!bb && fb) { shift = -2; range = 4; }
            chld.visible = testvisible(chld.zboxid + shift, range);
         }
      }
   }

   /** @summary Set default camera position
     * @private */
   function setCameraPosition(fp) {
      let max3dx = Math.max(0.75*fp.size_x3d, fp.size_z3d),
          max3dy = Math.max(0.75*fp.size_y3d, fp.size_z3d);

      if (max3dx === max3dy)
         fp.camera.position.set(-1.6*max3dx, -3.5*max3dy, 1.4*fp.size_z3d);
      else if (max3dx > max3dy)
         fp.camera.position.set(-2*max3dx, -3.5*max3dy, 1.4*fp.size_z3d);
      else
         fp.camera.position.set(-3.5*max3dx, -2*max3dy, 1.4*fp.size_z3d);

      fp.camera.lookAt(fp.lookat);
   }

   /** @summary Create all necessary components for 3D drawings
     * @private */
   JSROOT.v7.RFramePainter.prototype.create3DScene = function(render3d) {

      if (render3d === -1) {

         if (!this.mode3d) return;

         if (!this.clear3dCanvas) {
            console.error('Strange, why mode3d is configured!!!!', this.mode3d);
            return;
         }

         testAxisVisibility(null, this.toplevel);

         this.clear3dCanvas();

         jsrp.disposeThreejsObject(this.scene);
         if (this.control) this.control.cleanup();

         jsrp.cleanupRender3D(this.renderer);

         delete this.size_x3d;
         delete this.size_y3d;
         delete this.size_z3d;
         delete this.tooltip_mesh;
         delete this.scene;
         delete this.toplevel;
         delete this.camera;
         delete this.pointLight;
         delete this.renderer;
         delete this.control;
         if (this.render_tmout) {
            clearTimeout(this.render_tmout);
            delete this.render_tmout;
         }

         this.mode3d = false;

         return;
      }

      this.mode3d = true; // indicate 3d mode as hist painter does

      if ('toplevel' in this) {
         // it is indication that all 3D object created, just replace it with empty
         this.scene.remove(this.toplevel);
         jsrp.disposeThreejsObject(this.toplevel);
         delete this.tooltip_mesh;
         delete this.toplevel;
         if (this.control) this.control.HideTooltip();

         let newtop = new THREE.Object3D();
         this.scene.add(newtop);
         this.toplevel = newtop;

         this.resize3D(); // set actual sizes
         return;
      }

      jsrp.assign3DHandler(this);

      render3d = jsrp.getRender3DKind(render3d);
      let sz = this.getSizeFor3d(undefined, render3d);

      this.size_z3d = 100;
      this.size_x3d = this.size_y3d = (sz.height > 10) && (sz.width > 10) ? Math.round(sz.width/sz.height*this.size_z3d) : this.size_z3d;

      // three.js 3D drawing
      this.scene = new THREE.Scene();
      //scene.fog = new THREE.Fog(0xffffff, 500, 3000);

      this.toplevel = new THREE.Object3D();
      this.scene.add(this.toplevel);
      this.scene_width = sz.width;
      this.scene_height = sz.height;

      this.camera = new THREE.PerspectiveCamera(45, this.scene_width / this.scene_height, 1, 40*this.size_z3d);

      this.camera_Phi = 30;
      this.camera_Theta = 30;

      this.pointLight = new THREE.PointLight(0xffffff,1);
      this.camera.add(this.pointLight);
      this.pointLight.position.set(this.size_x3d/2, this.size_y3d/2, this.size_z3d/2);
      this.lookat = new THREE.Vector3(0,0,0.8*this.size_z3d);
      this.camera.up = new THREE.Vector3(0,0,1);
      this.scene.add( this.camera );

      setCameraPosition(this);

      this.renderer = jsrp.createRender3D(this.scene_width, this.scene_height, render3d);

      this.webgl = (render3d === JSROOT.constants.Render3D.WebGL);
      this.add3dCanvas(sz, this.renderer.jsroot_dom, this.webgl);

      this.first_render_tm = 0;
      this.enable_highlight = false;

      if (JSROOT.batch_mode || !this.webgl) return;

      this.control = jsrp.createOrbitControl(this, this.camera, this.scene, this.renderer, this.lookat);

      let axis_painter = this, obj_painter = this.getMainPainter();

      this.control.ProcessMouseMove = function(intersects) {
         let tip = null, mesh = null, zoom_mesh = null;

         for (let i = 0; i < intersects.length; ++i) {
            if (intersects[i].object.tooltip) {
               tip = intersects[i].object.tooltip(intersects[i]);
               if (tip) { mesh = intersects[i].object; break; }
            } else if (intersects[i].object.zoom && !zoom_mesh) {
               zoom_mesh = intersects[i].object;
            }
         }

         if (tip && !tip.use_itself) {
            let delta_x = 1e-4*axis_painter.size_x3d,
                delta_y = 1e-4*axis_painter.size_y3d,
                delta_z = 1e-4*axis_painter.size_z3d;
            if ((tip.x1 > tip.x2) || (tip.y1 > tip.y2) || (tip.z1 > tip.z2)) console.warn('check 3D hints coordinates');
            tip.x1 -= delta_x; tip.x2 += delta_x;
            tip.y1 -= delta_y; tip.y2 += delta_y;
            tip.z1 -= delta_z; tip.z2 += delta_z;
         }

         axis_painter.highlightBin3D(tip, mesh);

         if (!tip && zoom_mesh && axis_painter.get3dZoomCoord) {
            let pnt = zoom_mesh.globalIntersect(this.raycaster),
                axis_name = zoom_mesh.zoom,
                axis_value = axis_painter.get3dZoomCoord(pnt, axis_name);

            if ((axis_name==="z") && zoom_mesh.use_y_for_z) axis_name = "y";

            let hint = { name: axis_name,
                         title: "RAxis",
                         line: "any info",
                         only_status: true };

            hint.line = axis_name + " : " + axis_painter.axisAsText(axis_name, axis_value);

            return hint;
         }

         return (tip && tip.lines) ? tip : "";
      };

      this.control.ProcessMouseLeave = function() {
         axis_painter.highlightBin3D(null);
      };

      this.control.contextMenu = function(pos, intersects) {
         let kind = "painter", p = obj_painter;
         if (intersects)
            for (let n=0;n<intersects.length;++n) {
               let mesh = intersects[n].object;
               if (mesh.zoom) { kind = mesh.zoom; p = null; break; }
               if (mesh.painter && typeof mesh.painter.fillContextMenu === 'function') {
                  p = mesh.painter; break;
               }
            }

         let fp = obj_painter.getFramePainter();
         if (fp && fp.showContextMenu)
            fp.showContextMenu(kind, pos, p);
      };
   }

   /** @summary call 3D rendering of the histogram drawing
     * @desc tmout specified delay, after which actual rendering will be invoked
     * Timeout used to avoid multiple rendering of the picture when several 3D drawings
     * superimposed with each other.
     * If tmeout <= 0, rendering performed immediately
     * If (tmout == -1111), immediate rendering with SVG renderer is performed
     * @private */
   JSROOT.v7.RFramePainter.prototype.render3D = function(tmout) {

      if (tmout === -1111) {
         // special handling for direct SVG renderer
         // probably, here one can use canvas renderer - after modifications
         // let rrr = new THREE.SVGRenderer({ precision: 0, astext: true });
         let doc = JSROOT._.get_document(),
             rrr = THREE.CreateSVGRenderer(false, 0, doc);
         rrr.setSize(this.scene_width, this.scene_height);
         rrr.render(this.scene, this.camera);
         if (rrr.makeOuterHTML) {
            // use text mode, it is faster
            let d = doc.createElement('div');
            d.innerHTML = rrr.makeOuterHTML();
            return d.childNodes[0];
         }
         return rrr.domElement;
      }

      if (tmout === undefined) tmout = 5; // by default, rendering happens with timeout

      if ((tmout > 0) && this.webgl && JSROOT.batch_mode) {
          if (!this.render_tmout)
             this.render_tmout = setTimeout(() => this.render3D(0), tmout);
          return;
       }

      if (this.render_tmout) {
         clearTimeout(this.render_tmout);
         delete this.render_tmout;
      }

      if (!this.renderer) return;

      jsrp.beforeRender3D(this.renderer);

      let tm1 = new Date();

      if (!this.opt3d) this.opt3d = { FrontBox: true, BackBox: true };

      testAxisVisibility(this.camera, this.toplevel, this.opt3d.FrontBox, this.opt3d.BackBox);

      // do rendering, most consuming time
      this.renderer.render(this.scene, this.camera);

      jsrp.afterRender3D(this.renderer);

      let tm2 = new Date();

      if (this.first_render_tm === 0) {
         this.first_render_tm = tm2.getTime() - tm1.getTime();
         this.enable_highlight = (this.first_render_tm < 1200) && this.isTooltipAllowed();
         console.log(`three.js r${THREE.REVISION}, first render tm = ${this.first_render_tm}`);
      }
   }

   /** @summary Check is 3D drawing need to be resized
     * @private */
   JSROOT.v7.RFramePainter.prototype.resize3D = function() {

      let sz = this.getSizeFor3d(this.access3dKind());

      this.apply3dSize(sz);

      if ((this.scene_width === sz.width) && (this.scene_height === sz.height)) return false;

      if ((sz.width < 10) || (sz.height < 10)) return false;

      this.scene_width = sz.width;
      this.scene_height = sz.height;

      this.camera.aspect = this.scene_width / this.scene_height;
      this.camera.updateProjectionMatrix();

      this.renderer.setSize( this.scene_width, this.scene_height );
      if (this.renderer.setJSROOTSize)
         this.renderer.setJSROOTSize(this.scene_width, this.scene_height);

      return true;
   }

   /** @summary Hilight bin in 3D drawing
     * @private */
   JSROOT.v7.RFramePainter.prototype.highlightBin3D = function(tip, selfmesh) {

      let changed = false, tooltip_mesh = null, changed_self = true,
          want_remove = !tip || (tip.x1===undefined) || !this.enable_highlight,
          mainp = this.getMainPainter();

      if (mainp && (!mainp.provideUserTooltip || !mainp.hasUserTooltip())) mainp = null;

      if (this.tooltip_selfmesh) {
         changed_self = (this.tooltip_selfmesh !== selfmesh);
         this.tooltip_selfmesh.material.color = this.tooltip_selfmesh.save_color;
         delete this.tooltip_selfmesh;
         changed = true;
      }

      if (this.tooltip_mesh) {
         tooltip_mesh = this.tooltip_mesh;
         this.toplevel.remove(this.tooltip_mesh);
         delete this.tooltip_mesh;
         changed = true;
      }

      if (want_remove) {
         if (changed) this.render3D();
         if (changed && mainp) mainp.provideUserTooltip(null);
         return;
      }

      if (tip.use_itself) {
         selfmesh.save_color = selfmesh.material.color;
         selfmesh.material.color = new THREE.Color(tip.color);
         this.tooltip_selfmesh = selfmesh;
         changed = changed_self;
      } else {
         changed = true;

         let indicies = jsrp.Box3D.Indexes,
             normals = jsrp.Box3D.Normals,
             vertices = jsrp.Box3D.Vertices,
             pos, norm,
             color = new THREE.Color(tip.color ? tip.color : 0xFF0000),
             opacity = tip.opacity || 1;

         if (!tooltip_mesh) {
            pos = new Float32Array(indicies.length*3);
            norm = new Float32Array(indicies.length*3);
            let geom = new THREE.BufferGeometry();
            geom.setAttribute( 'position', new THREE.BufferAttribute( pos, 3 ) );
            geom.setAttribute( 'normal', new THREE.BufferAttribute( norm, 3 ) );
            let mater = new THREE.MeshBasicMaterial({ color: color, opacity: opacity });
            tooltip_mesh = new THREE.Mesh(geom, mater);
         } else {
            pos = tooltip_mesh.geometry.attributes.position.array;
            tooltip_mesh.geometry.attributes.position.needsUpdate = true;
            tooltip_mesh.material.color = color;
            tooltip_mesh.material.opacity = opacity;
         }

         if (tip.x1 === tip.x2) console.warn('same tip X', tip.x1, tip.x2);
         if (tip.y1 === tip.y2) console.warn('same tip Y', tip.y1, tip.y2);
         if (tip.z1 === tip.z2) { tip.z2 = tip.z1 + 0.0001; } // avoid zero faces

         for (let k=0,nn=-3;k<indicies.length;++k) {
            let vert = vertices[indicies[k]];
            pos[k*3]   = tip.x1 + vert.x * (tip.x2 - tip.x1);
            pos[k*3+1] = tip.y1 + vert.y * (tip.y2 - tip.y1);
            pos[k*3+2] = tip.z1 + vert.z * (tip.z2 - tip.z1);

            if (norm) {
               if (k%6===0) nn+=3;
               norm[k*3] = normals[nn];
               norm[k*3+1] = normals[nn+1];
               norm[k*3+2] = normals[nn+2];
            }
         }
         this.tooltip_mesh = tooltip_mesh;
         this.toplevel.add(tooltip_mesh);
      }

      if (changed) this.render3D();

      if (changed && tip.$painter && (typeof tip.$painter.redrawProjection == 'function'))
         tip.$painter.redrawProjection(tip.ix-1, tip.ix, tip.iy-1, tip.iy);

      if (changed && mainp && mainp.getObject())
         mainp.provideUserTooltip({ obj: mainp.getObject(),  name: mainp.getObject().fName,
                                    bin: tip.bin, cont: tip.value,
                                    binx: tip.ix, biny: tip.iy, binz: tip.iz,
                                    grx: (tip.x1+tip.x2)/2, gry: (tip.y1+tip.y2)/2, grz: (tip.z1+tip.z2)/2 });
   }

   /** @summary Set options used for 3D drawings
     * @private */
   JSROOT.v7.RFramePainter.prototype.set3DOptions = function(hopt) {
      this.opt3d = hopt;
   }

   /** @summary Draw axes in 3D mode
     * @private */
   JSROOT.v7.RFramePainter.prototype.drawXYZ = function(toplevel, opts) {
      if (!opts) opts = {};

      let grminx = -this.size_x3d, grmaxx = this.size_x3d,
          grminy = -this.size_y3d, grmaxy = this.size_y3d,
          grminz = 0, grmaxz = 2*this.size_z3d,
          textsize = Math.round(this.size_z3d * 0.05),
          xmin = this.xmin, xmax = this.xmax,
          ymin = this.ymin, ymax = this.ymax,
          zmin = this.zmin, zmax = this.zmax,
          y_zoomed = false, z_zoomed = false;

      if (!this.size_z3d) {
         grminx = this.xmin; grmaxx = this.xmax;
         grminy = this.ymin; grmaxy = this.ymax;
         grminz = this.zmin; grmaxz = this.zmax;
         textsize = (grmaxz - grminz) * 0.05;
      }

      if (('zoom_xmin' in this) && ('zoom_xmax' in this) && (this.zoom_xmin !== this.zoom_xmax)) {
         xmin = this.zoom_xmin; xmax = this.zoom_xmax;
      }
      if (('zoom_ymin' in this) && ('zoom_ymax' in this) && (this.zoom_ymin !== this.zoom_ymax)) {
         ymin = this.zoom_ymin; ymax = this.zoom_ymax; y_zoomed = true;
      }
      if (('zoom_zmin' in this) && ('zoom_zmax' in this) && (this.zoom_zmin !== this.zoom_zmax)) {
         zmin = this.zoom_zmin; zmax = this.zoom_zmax; z_zoomed = true;
      }

      if (opts.use_y_for_z) {
         this.zmin = this.ymin; this.zmax = this.ymax;
         zmin = ymin; zmax = ymax; z_zoomed = y_zoomed;
         // if (!z_zoomed && (this.hmin!==this.hmax)) { zmin = this.hmin; zmax = this.hmax; }
         ymin = 0; ymax = 1;
      }

      // z axis range used for lego plot
      this.lego_zmin = zmin; this.lego_zmax = zmax;

      // factor 1.1 used in ROOT for lego plots
      if ((opts.zmult !== undefined) && !z_zoomed) zmax *= opts.zmult;

      this.x_handle = new JSROOT.v7.RAxisPainter(this.getDom(), this, this.xaxis, "x_");
      this.x_handle.setPadName(this.getPadName());
      this.x_handle.snapid = this.snapid;
      this.x_handle.configureAxis("xaxis", this.xmin, this.xmax, xmin, xmax, false, [grminx, grmaxx]);
      this.x_handle.assignFrameMembers(this,"x");

      this.y_handle = new JSROOT.v7.RAxisPainter(this.getDom(), this, this.yaxis, "y_");
      this.y_handle.setPadName(this.getPadName());
      this.y_handle.snapid = this.snapid;
      this.y_handle.configureAxis("yaxis", this.ymin, this.ymax, ymin, ymax, false, [grminy, grmaxy]);
      this.y_handle.assignFrameMembers(this,"y");

      // this.setRootPadRange(pad, true); // set some coordinates typical for 3D projections in ROOT

      this.z_handle = new JSROOT.v7.RAxisPainter(this.getDom(), this, this.zaxis, "z_");
      this.z_handle.setPadName(this.getPadName());
      this.z_handle.snapid = this.snapid;
      this.z_handle.configureAxis("zaxis", this.zmin, this.zmax, zmin, zmax, false, [grminz, grmaxz]);
      this.z_handle.assignFrameMembers(this,"z");

      let textMaterial = new THREE.MeshBasicMaterial({ color: 0x000000 }),
          lineMaterial = new THREE.LineBasicMaterial({ color: 0x000000 }),
          ticklen = textsize*0.5, lbls = [], text_scale = 1,
          xticks = this.x_handle.createTicks(false, true),
          yticks = this.y_handle.createTicks(false, true),
          zticks = this.z_handle.createTicks(false, true);

      // main element, where all axis elements are placed
      let top = new THREE.Object3D();
      top.axis_draw = true; // mark element as axis drawing
      toplevel.add(top);

      let ticks = [], maxtextheight = 0, xaxis = this.xaxis;

      while (xticks.next()) {
         let grx = xticks.grpos,
            is_major = (xticks.kind===1),
            lbl = this.x_handle.format(xticks.tick, 2);

         if (xticks.last_major()) {
            if (!xaxis || !xaxis.fTitle) lbl = "x";
         } else if (lbl === null) {
            is_major = false; lbl = "";
         }

         if (is_major && lbl && (lbl.length>0)) {
            let text3d = new THREE.TextGeometry(lbl, { font: JSROOT.threejs_font_helvetiker_regular, size: textsize, height: 0, curveSegments: 5 });
            text3d.computeBoundingBox();
            let draw_width = text3d.boundingBox.max.x - text3d.boundingBox.min.x,
                draw_height = text3d.boundingBox.max.y - text3d.boundingBox.min.y;
            text3d.center = true; // place central

            // text3d.translate(-draw_width/2, 0, 0);

            maxtextheight = Math.max(maxtextheight, draw_height);

            text3d.grx = grx;
            lbls.push(text3d);

            if (!xticks.last_major()) {
               let space = (xticks.next_major_grpos() - grx);
               if (draw_width > 0)
                  text_scale = Math.min(text_scale, 0.9*space/draw_width);
               if (this.x_handle.isCenteredLabels()) text3d.grx += space/2;
            }
         }

         ticks.push(grx, 0, 0, grx, (is_major ? -ticklen : -ticklen * 0.6), 0);
      }

      if (xaxis && xaxis.fTitle) {
         let text3d = new THREE.TextGeometry(ltx.translateLaTeX(xaxis.fTitle), { font: JSROOT.threejs_font_helvetiker_regular, size: textsize, height: 0, curveSegments: 5 });
         text3d.computeBoundingBox();
         text3d.center = false; // xaxis.TestBit(JSROOT.EAxisBits.kCenterTitle);
         text3d.gry = 2; // factor 2 shift
         text3d.grx = (grminx + grmaxx)/2; // default position for centered title
         lbls.push(text3d);
      }

      this.get3dZoomCoord = function(point, kind) {
         // return axis coordinate from intersection point with axis geometry
         let pos = point[kind], min = this['scale_'+kind+'min'], max = this['scale_'+kind+'max'];

         switch(kind) {
            case "x": pos = (pos+this.size_x3d)/2/this.size_x3d; break;
            case "y": pos = (pos+this.size_y3d)/2/this.size_y3d; break;
            case "z": pos = pos/2/this.size_z3d; break;
         }

         if (this["log"+kind]) {
            pos = Math.exp(Math.log(min) + pos*(Math.log(max)-Math.log(min)));
         } else {
            pos = min + pos*(max-min);
         }
         return pos;
      };

      let createZoomMesh = (kind, size_3d, use_y_for_z) => {

         let positions, geom = new THREE.BufferGeometry();
         if (kind === "z")
            positions = new Float32Array([0,0,0, ticklen*4,0,2*size_3d, ticklen*4,0,0, 0,0,0, 0,0,2*size_3d, ticklen*4,0,2*size_3d]);
         else
            positions = new Float32Array([-size_3d,0,0, size_3d,-ticklen*4,0, size_3d,0,0, -size_3d,0,0, -size_3d,-ticklen*4,0, size_3d,-ticklen*4,0]);

         geom.setAttribute( 'position', new THREE.BufferAttribute( positions, 3 ) );
         geom.computeVertexNormals();

         let material = new THREE.MeshBasicMaterial({ transparent: true,
                                   vertexColors: THREE.NoColors, //   THREE.FaceColors,
                                   side: THREE.DoubleSide,
                                   opacity: 0 });

         let mesh = new THREE.Mesh(geom, material);
         mesh.zoom = kind;
         mesh.size_3d = size_3d;
         mesh.use_y_for_z = use_y_for_z;
         if (kind=="y") mesh.rotateZ(Math.PI/2).rotateX(Math.PI);
         mesh.v1 = new THREE.Vector3(positions[0], positions[1], positions[2]);
         mesh.v2 = new THREE.Vector3(positions[6], positions[7], positions[8]);
         mesh.v3 = new THREE.Vector3(positions[3], positions[4], positions[5]);

         mesh.globalIntersect = function(raycaster) {
            if (!this.v1 || !this.v2 || !this.v3) return undefined;

            let plane = new THREE.Plane();
            plane.setFromCoplanarPoints(this.v1, this.v2, this.v3);
            plane.applyMatrix4(this.matrixWorld);

            let v1 = raycaster.ray.origin.clone(),
                v2 = v1.clone().addScaledVector(raycaster.ray.direction, 1e10),
                pnt = plane.intersectLine(new THREE.Line3(v1,v2), new THREE.Vector3());

            if (!pnt) return undefined;

            let min = -this.size_3d, max = this.size_3d;
            if (this.zoom==="z") { min = 0; max = 2*this.size_3d; }

            if (pnt[this.zoom] < min) pnt[this.zoom] = min; else
            if (pnt[this.zoom] > max) pnt[this.zoom] = max;

            return pnt;
         };

         mesh.showSelection = function(pnt1,pnt2) {
            // used to show selection

            let tgtmesh = this.children ? this.children[0] : null, gg, kind = this.zoom;
            if (!pnt1 || !pnt2) {
               if (tgtmesh) {
                  this.remove(tgtmesh);
                  jsrp.disposeThreejsObject(tgtmesh);
               }
               return tgtmesh;
            }

            if (!this.geometry) return false;

            if (!tgtmesh) {
               gg = this.geometry.clone();
               let pos = gg.getAttribute('position').array;

               // original vertices [0, 2, 1, 0, 3, 2]
               // if (kind==="z") gg.vertices[1].x = gg.vertices[2].x = ticklen;
               //            else gg.vertices[2].y = gg.vertices[3].y = -ticklen;
               if (kind==="z") pos[6] = pos[3] = pos[15] = ticklen;
                          else pos[4] = pos[16] = pos[13] = -ticklen;
               tgtmesh = new THREE.Mesh(gg, new THREE.MeshBasicMaterial({ color: 0xFF00, side: THREE.DoubleSide }));
               this.add(tgtmesh);
            } else {
               gg = tgtmesh.geometry;
            }

            let pos = gg.getAttribute('position').array;

            if (kind == "z") {
               // gg.vertices[0].z = gg.vertices[1].z = pnt1[kind];
               // gg.vertices[2].z = gg.vertices[3].z = pnt2[kind];
               pos[2] = pos[11] = pos[8] = pnt1[kind];
               pos[5] = pos[17] = pos[14] = pnt2[kind];
            } else {
               // gg.vertices[0].x = gg.vertices[3].x = pnt1[kind];
               // gg.vertices[1].x = gg.vertices[2].x = pnt2[kind];
               pos[0] = pos[9] = pos[12] = pnt1[kind];
               pos[6] = pos[3] = pos[15] = pnt2[kind];
            }

            gg.getAttribute('position').needsUpdate = true;

            gg.computeFaceNormals();

            // gg.verticesNeedUpdate = true;
            // gg.normalsNeedUpdate = true;

            return true;
         };

         return mesh;
      };

      let xcont = new THREE.Object3D();
      xcont.position.set(0, grminy, grminz);
      xcont.rotation.x = 1/4*Math.PI;
      xcont.xyid = 2;
      let xtickslines = jsrp.createLineSegments( ticks, lineMaterial );
      xcont.add(xtickslines);

      lbls.forEach(lbl => {
         let w = lbl.boundingBox.max.x - lbl.boundingBox.min.x,
             posx = lbl.center ? lbl.grx - w/2 : grmaxx - w,
             m = new THREE.Matrix4();
         // matrix to swap y and z scales and shift along z to its position
         m.set(text_scale, 0,           0,  posx,
               0,          text_scale,  0,  (-maxtextheight*text_scale - 1.5*ticklen) * (lbl.gry || 1),
               0,          0,           1,  0,
               0,          0,           0,  1);

         let mesh = new THREE.Mesh(lbl, textMaterial);
         mesh.applyMatrix4(m);
         xcont.add(mesh);
      });

      if (opts.zoom) xcont.add(createZoomMesh("x", this.size_x3d));
      top.add(xcont);

      xcont = new THREE.Object3D();
      xcont.position.set(0, grmaxy, grminz);
      xcont.rotation.x = 3/4*Math.PI;
      xcont.add(new THREE.LineSegments(xtickslines.geometry, lineMaterial));
      lbls.forEach(lbl => {

         let w = lbl.boundingBox.max.x - lbl.boundingBox.min.x,
             posx = lbl.center ? lbl.grx + w/2 : grmaxx,
             m = new THREE.Matrix4();
         // matrix to swap y and z scales and shift along z to its position
         m.set(-text_scale, 0,           0, posx,
               0,           text_scale,  0, (-maxtextheight*text_scale - 1.5*ticklen) * (lbl.gry || 1),
               0,           0,           -1, 0,
               0,            0,           0, 1);
         let mesh = new THREE.Mesh(lbl, textMaterial);
         mesh.applyMatrix4(m);
         xcont.add(mesh);
      });

      //xcont.add(new THREE.Mesh(ggg2, textMaterial));
      xcont.xyid = 4;
      if (opts.zoom) xcont.add(createZoomMesh("x", this.size_x3d));
      top.add(xcont);

      lbls = []; text_scale = 1; maxtextheight = 0; ticks = [];

      let yaxis = this.yaxis;

      while (yticks.next()) {
         let gry = yticks.grpos,
             is_major = (yticks.kind===1),
             lbl = this.y_handle.format(yticks.tick, 2);

         if (yticks.last_major()) {
            if (!yaxis || !yaxis.fTitle) lbl = "y";
         }  else if (lbl === null) {
            is_major = false; lbl = "";
         }

         if (is_major) {
            let text3d = new THREE.TextGeometry(lbl, { font: JSROOT.threejs_font_helvetiker_regular, size: textsize, height: 0, curveSegments: 5 });
            text3d.computeBoundingBox();
            let draw_width = text3d.boundingBox.max.x - text3d.boundingBox.min.x,
                draw_height = text3d.boundingBox.max.y - text3d.boundingBox.min.y;
            // text3d.translate(-draw_width/2, 0, 0);
            text3d.center = true;

            maxtextheight = Math.max(maxtextheight, draw_height);

            text3d.gry = gry;
            lbls.push(text3d);

            if (!yticks.last_major()) {
               let space = (yticks.next_major_grpos() - gry);
               if (draw_width > 0)
                  text_scale = Math.min(text_scale, 0.9*space/draw_width);
               if (this.y_handle.isCenteredLabels()) text3d.gry += space/2;
            }
         }
         ticks.push(0,gry,0, (is_major ? -ticklen : -ticklen*0.6), gry, 0);
      }

      if (yaxis && yaxis.fTitle) {
         let text3d = new THREE.TextGeometry(ltx.translateLaTeX(yaxis.fTitle), { font: JSROOT.threejs_font_helvetiker_regular, size: textsize, height: 0, curveSegments: 5 });
         text3d.computeBoundingBox();
         text3d.center = false; // yaxis.TestBit(JSROOT.EAxisBits.kCenterTitle);
         text3d.grx = 2; // factor 2 shift
         text3d.gry = (grminy + grmaxy)/2; // default position for centered title
         lbls.push(text3d);
      }

      if (!opts.use_y_for_z) {
         let yticksline = jsrp.createLineSegments(ticks, lineMaterial),
             ycont = new THREE.Object3D();
         ycont.position.set(grminx, 0, grminz);
         ycont.rotation.y = -1/4*Math.PI;
         ycont.add(yticksline);
         //ycont.add(new THREE.Mesh(ggg1, textMaterial));

         lbls.forEach(lbl => {

            let w = lbl.boundingBox.max.x - lbl.boundingBox.min.x,
                posy = lbl.center ? lbl.gry + w/2 : grmaxy,
                m = new THREE.Matrix4();
            // matrix to swap y and z scales and shift along z to its position
            m.set(0, text_scale,  0, (-maxtextheight*text_scale - 1.5*ticklen)*(lbl.grx || 1),
                  -text_scale,  0, 0, posy,
                  0, 0,  1, 0,
                  0, 0,  0, 1);

            let mesh = new THREE.Mesh(lbl, textMaterial);
            mesh.applyMatrix4(m);
            ycont.add(mesh);
         });

         ycont.xyid = 3;
         if (opts.zoom) ycont.add(createZoomMesh("y", this.size_y3d));
         top.add(ycont);

         ycont = new THREE.Object3D();
         ycont.position.set(grmaxx, 0, grminz);
         ycont.rotation.y = -3/4*Math.PI;
         ycont.add(new THREE.LineSegments(yticksline.geometry, lineMaterial));
         //ycont.add(new THREE.Mesh(ggg2, textMaterial));
         lbls.forEach(lbl => {
            let w = lbl.boundingBox.max.x - lbl.boundingBox.min.x,
                posy = lbl.center ? lbl.gry - w/2 : grmaxy - w,
                m = new THREE.Matrix4();
            m.set(0, text_scale, 0,  (-maxtextheight*text_scale - 1.5*ticklen)*(lbl.grx || 1),
                  text_scale, 0, 0,  posy,
                  0,         0, -1,  0,
                  0, 0, 0, 1);

            let mesh = new THREE.Mesh(lbl, textMaterial);
            mesh.applyMatrix4(m);
            ycont.add(mesh);
         });
         ycont.xyid = 1;
         if (opts.zoom) ycont.add(createZoomMesh("y", this.size_y3d));
         top.add(ycont);
      }


      lbls = []; text_scale = 1;

      ticks = []; // just array, will be used for the buffer geometry

      let zgridx = null, zgridy = null, lastmajorz = null,
          zaxis = this.zaxis, maxzlblwidth = 0;

      if (this.size_z3d) {
         zgridx = []; zgridy = [];
      }

      while (zticks.next()) {
         let grz = zticks.grpos,
            is_major = (zticks.kind == 1),
            lbl = this.z_handle.format(zticks.tick, 2);

         if (lbl === null) { is_major = false; lbl = ""; }

         if (is_major && lbl) {
            let text3d = new THREE.TextGeometry(lbl, { font: JSROOT.threejs_font_helvetiker_regular, size: textsize, height: 0, curveSegments: 5 });
            text3d.computeBoundingBox();
            let draw_width = text3d.boundingBox.max.x - text3d.boundingBox.min.x,
                draw_height = text3d.boundingBox.max.y - text3d.boundingBox.min.y;
            text3d.translate(-draw_width, -draw_height/2, 0);
            text3d.grz = grz;
            lbls.push(text3d);

            if ((lastmajorz !== null) && (draw_height>0))
               text_scale = Math.min(text_scale, 0.9*(grz - lastmajorz)/draw_height);

            maxzlblwidth = Math.max(maxzlblwidth, draw_width);

            lastmajorz = grz;
         }

         // create grid
         if (zgridx && is_major)
            zgridx.push(grminx,0,grz, grmaxx,0,grz);

         if (zgridy && is_major)
            zgridy.push(0,grminy,grz, 0,grmaxy,grz);

         ticks.push(0, 0, grz, (is_major ? ticklen : ticklen * 0.6), 0, grz);
      }

      if (zgridx && (zgridx.length > 0)) {

         let material = new THREE.LineDashedMaterial({ color: 0x0, dashSize: 2, gapSize: 2 });

         let lines1 = jsrp.createLineSegments(zgridx, material);
         lines1.position.set(0,grmaxy,0);
         lines1.grid = 2; // mark as grid
         lines1.visible = false;
         top.add(lines1);

         let lines2 = new THREE.LineSegments(lines1.geometry, material);
         lines2.position.set(0,grminy,0);
         lines2.grid = 4; // mark as grid
         lines2.visible = false;
         top.add(lines2);
      }

      if (zgridy && (zgridy.length > 0)) {

         let material = new THREE.LineDashedMaterial({ color: 0x0, dashSize: 2, gapSize: 2 });

         let lines1 = jsrp.createLineSegments(zgridy, material);
         lines1.position.set(grmaxx,0, 0);
         lines1.grid = 3; // mark as grid
         lines1.visible = false;
         top.add(lines1);

         let lines2 = new THREE.LineSegments(lines1.geometry, material);
         lines2.position.set(grminx, 0, 0);
         lines2.grid = 1; // mark as grid
         lines2.visible = false;
         top.add(lines2);
      }

      let zcont = [], zticksline = jsrp.createLineSegments( ticks, lineMaterial );
      for (let n=0;n<4;++n) {
         zcont.push(new THREE.Object3D());

         lbls.forEach(lbl => {
            let m = new THREE.Matrix4();
            // matrix to swap y and z scales and shift along z to its position
            m.set(-text_scale,          0,  0, 2*ticklen,
                            0,          0,  1, 0,
                            0, text_scale,  0, lbl.grz);
            let mesh = new THREE.Mesh(lbl, textMaterial);
            mesh.applyMatrix4(m);
            zcont[n].add(mesh);
         });

         if (zaxis && zaxis.fTitle) {
            let text3d = new THREE.TextGeometry(ltx.translateLaTeX(zaxis.fTitle), { font: JSROOT.threejs_font_helvetiker_regular, size: textsize, height: 0, curveSegments: 5 });
            text3d.computeBoundingBox();
            let draw_width = text3d.boundingBox.max.x - text3d.boundingBox.min.x,
                // draw_height = text3d.boundingBox.max.y - text3d.boundingBox.min.y,
                center_title = false, // zaxis.TestBit(JSROOT.EAxisBits.kCenterTitle)
                posz = center_title ? (grmaxz + grminz - draw_width)/2 : grmaxz - draw_width;

            text3d.rotateZ(Math.PI/2);

            let m = new THREE.Matrix4();
            m.set(-text_scale,          0,  0, 3*ticklen + maxzlblwidth,
                            0,          0,  1, 0,
                            0, text_scale,  0, posz);
            let mesh = new THREE.Mesh(text3d, textMaterial);
            mesh.applyMatrix4(m);
            zcont[n].add(mesh);
         }

         zcont[n].add(n==0 ? zticksline : new THREE.LineSegments(zticksline.geometry, lineMaterial));
         if (opts.zoom) zcont[n].add(createZoomMesh("z", this.size_z3d, opts.use_y_for_z));

         zcont[n].zid = n + 2;
         top.add(zcont[n]);
      }

      zcont[0].position.set(grminx,grmaxy,0);
      zcont[0].rotation.z = 3/4*Math.PI;

      zcont[1].position.set(grmaxx,grmaxy,0);
      zcont[1].rotation.z = 1/4*Math.PI;

      zcont[2].position.set(grmaxx,grminy,0);
      zcont[2].rotation.z = -1/4*Math.PI;

      zcont[3].position.set(grminx,grminy,0);
      zcont[3].rotation.z = -3/4*Math.PI;


      // for TAxis3D do not show final cube
      if (this.size_z3d === 0) return;

      let linex_geom = jsrp.createLineSegments([grminx,0,0, grmaxx,0,0], lineMaterial, null, true);
      for(let n=0;n<2;++n) {
         let line = new THREE.LineSegments(linex_geom, lineMaterial);
         line.position.set(0, grminy, (n===0) ? grminz : grmaxz);
         line.xyboxid = 2; line.bottom = (n == 0);
         top.add(line);

         line = new THREE.LineSegments(linex_geom, lineMaterial);
         line.position.set(0, grmaxy, (n===0) ? grminz : grmaxz);
         line.xyboxid = 4; line.bottom = (n == 0);
         top.add(line);
      }

      let liney_geom = jsrp.createLineSegments([0,grminy,0, 0,grmaxy,0], lineMaterial, null, true);
      for(let n=0;n<2;++n) {
         let line = new THREE.LineSegments(liney_geom, lineMaterial);
         line.position.set(grminx, 0, (n===0) ? grminz : grmaxz);
         line.xyboxid = 3; line.bottom = (n == 0);
         top.add(line);

         line = new THREE.LineSegments(liney_geom, lineMaterial);
         line.position.set(grmaxx, 0, (n===0) ? grminz : grmaxz);
         line.xyboxid = 1; line.bottom = (n == 0);
         top.add(line);
      }

      let linez_geom = jsrp.createLineSegments([0,0,grminz, 0,0,grmaxz], lineMaterial, null, true);
      for(let n=0;n<4;++n) {
         let line = new THREE.LineSegments(linez_geom, lineMaterial);
         line.zboxid = zcont[n].zid;
         line.position.copy(zcont[n].position);
         top.add(line);
      }
   }

   /** @summary Draw 1D/2D histograms in Lego mode
     * @private */
   JSROOT.v7.RHistPainter.prototype.drawLego = function() {

      if (!this.draw_content) return;

      // Perform RH1/RH2 lego plot with BufferGeometry

      let vertices = jsrp.Box3D.Vertices,
          indicies = jsrp.Box3D.Indexes,
          vnormals = jsrp.Box3D.Normals,
          segments = jsrp.Box3D.Segments,
          // reduced line segments
          rsegments = [0, 1, 1, 2, 2, 3, 3, 0],
          // reduced vertices
          rvertices = [ new THREE.Vector3(0, 0, 0), new THREE.Vector3(0, 1, 0), new THREE.Vector3(1, 1, 0), new THREE.Vector3(1, 0, 0) ],
          main = this.getFramePainter(),
          axis_zmin = main.z_handle.getScaleMin(),
          axis_zmax = main.z_handle.getScaleMax(),
          zmin, zmax,
          handle = this.prepareDraw({ rounding: false, use3d: true, extra: 1 }),
          i1 = handle.i1, i2 = handle.i2, j1 = handle.j1, j2 = handle.j2, di = handle.stepi, dj = handle.stepj,
          i, j, k, vert, x1, x2, y1, y2, binz1, binz2, reduced, nobottom, notop,
          histo = this.getHisto(),
          basehisto = histo ? histo.$baseh : null,
          split_faces = (this.options.Lego === 11) || (this.options.Lego === 13); // split each layer on two parts

      if ((i1 >= i2) || (j1 >= j2)) return;

      let getBinContent = (ii,jj,level) => {
         // return bin content in binz1, binz2, reduced flags
         // return true if bin should be displayed

         binz2 = histo.getBinContent(ii+1, jj+1);
         if (basehisto)
            binz1 = basehisto.getBinContent(ii+1, jj+1);
         else if (this.options.BaseLine !== false)
            binz1 = this.options.BaseLine;
         else
            binz1 = this.options.Zero ? axis_zmin : 0;
         if (binz2 < binz1) { let d = binz1; binz1 = binz2; binz2 = d; }

         if ((binz1 >= zmax) || (binz2 < zmin)) return false;

         reduced = (binz2 === zmin) || (binz1 >= binz2);

         if (!reduced || (level>0)) return true;

         if (histo['$baseh']) return false; // do not draw empty bins on top of other bins

         if (this.options.Zero || (axis_zmin > 0)) return true;

         return this._show_empty_bins;
      };

      // if bin ID fit into 16 bit, use smaller arrays for intersect indexes
      let use16indx = (histo.getBin(i2, j2) < 0xFFFF),
          levels = [ axis_zmin, axis_zmax ], palette = null;

      // DRAW ALL CUBES

      if ((this.options.Lego === 12) || (this.options.Lego === 14)) {
         // drawing colors levels, axis can not exceed palette

         palette = main.getHistPalette();
         this.createContour(main, palette, { full_z_range: true });
         levels = palette.getContour();
         axis_zmin = levels[0];
         axis_zmax = levels[levels.length-1];
      }

      for (let nlevel=0; nlevel<levels.length-1;++nlevel) {

         zmin = levels[nlevel];
         zmax = levels[nlevel+1];

         // artificially extend last level of color palette to maximal visible value
         if (palette && (nlevel==levels.length-2) && (zmax < axis_zmax)) zmax = axis_zmax;

         let z1 = 0, z2 = 0, numvertices = 0, num2vertices = 0,
             grzmin = main.grz(zmin), grzmax = main.grz(zmax);

         // now calculate size of buffer geometry for boxes

         for (i = i1; i < i2; i += di)
            for (j = j1; j < j2; j += dj) {

               if (!getBinContent(i,j,nlevel)) continue;

               nobottom = !reduced && (nlevel>0);
               notop = !reduced && (binz2 > zmax) && (nlevel < levels.length-2);

               numvertices += (reduced ? 12 : indicies.length);
               if (nobottom) numvertices -= 6;
               if (notop) numvertices -= 6;

               if (split_faces && !reduced) {
                  numvertices -= 12;
                  num2vertices += 12;
               }
            }

         let positions = new Float32Array(numvertices*3),
             normals = new Float32Array(numvertices*3),
             face_to_bins_index = use16indx ? new Uint16Array(numvertices/3) : new Uint32Array(numvertices/3),
             pos2 = null, norm2 = null, face_to_bins_indx2 = null,
             v = 0, v2 = 0, vert, k, nn;

         if (num2vertices > 0) {
            pos2 = new Float32Array(num2vertices*3);
            norm2 = new Float32Array(num2vertices*3);
            face_to_bins_indx2 = use16indx ? new Uint16Array(num2vertices/3) : new Uint32Array(num2vertices/3);
         }

         for (i = i1; i < i2; i += di) {
            x1 = handle.grx[i] + handle.xbar1*(handle.grx[i+di]-handle.grx[i]);
            x2 = handle.grx[i] + handle.xbar2*(handle.grx[i+di]-handle.grx[i]);
            for (j = j1; j < j2; j += dj) {

               if (!getBinContent(i,j,nlevel)) continue;

               nobottom = !reduced && (nlevel>0);
               notop = !reduced && (binz2 > zmax) && (nlevel < levels.length-2);

               y1 = handle.gry[j] + handle.ybar1*(handle.gry[j+dj] - handle.gry[j]);
               y2 = handle.gry[j] + handle.ybar2*(handle.gry[j+dj] - handle.gry[j]);

               z1 = (binz1 <= zmin) ? grzmin : main.grz(binz1);
               z2 = (binz2 > zmax) ? grzmax : main.grz(binz2);

               nn = 0; // counter over the normals, each normals correspond to 6 vertices
               k = 0; // counter over vertices

               if (reduced) {
                  // we skip all side faces, keep only top and bottom
                  nn += 12;
                  k += 24;
               }

               let size = indicies.length, bin_index = histo.getBin(i+1, j+1);
               if (nobottom) size -= 6;

               // array over all vertices of the single bin
               while(k < size) {

                  vert = vertices[indicies[k]];

                  if (split_faces && (k < 12)) {
                     pos2[v2]   = x1 + vert.x * (x2 - x1);
                     pos2[v2+1] = y1 + vert.y * (y2 - y1);
                     pos2[v2+2] = z1 + vert.z * (z2 - z1);

                     norm2[v2] = vnormals[nn];
                     norm2[v2+1] = vnormals[nn+1];
                     norm2[v2+2] = vnormals[nn+2];
                     if (v2%9===0) face_to_bins_indx2[v2/9] = bin_index; // remember which bin corresponds to the face
                     v2+=3;
                  } else {
                     positions[v]   = x1 + vert.x * (x2 - x1);
                     positions[v+1] = y1 + vert.y * (y2 - y1);
                     positions[v+2] = z1 + vert.z * (z2 - z1);

                     normals[v] = vnormals[nn];
                     normals[v+1] = vnormals[nn+1];
                     normals[v+2] = vnormals[nn+2];
                     if (v%9===0) face_to_bins_index[v/9] = bin_index; // remember which bin corresponds to the face
                     v+=3;
                  }

                  ++k;

                  if (k%6 === 0) {
                     nn+=3;
                     if (notop && (k === indicies.length - 12)) {
                        k+=6; nn+=3; // jump over notop indexes
                     }
                  }
               }
            }
         }

         let geometry = new THREE.BufferGeometry();
         geometry.setAttribute( 'position', new THREE.BufferAttribute( positions, 3 ) );
         geometry.setAttribute( 'normal', new THREE.BufferAttribute( normals, 3 ) );
         // geometry.computeVertexNormals();

         let rootcolor = 3, fcolor = this.getColor(rootcolor);

         if (palette) {
            fcolor = palette.getColor(nlevel); // calcColor in v6
         } else if ((this.options.Lego === 1) || (rootcolor < 2)) {
            rootcolor = 1;
            fcolor = 'white';
         }

         //var material = new THREE.MeshLambertMaterial( { color: fcolor } );
         let material = new THREE.MeshBasicMaterial( { color: fcolor } );

         let mesh = new THREE.Mesh(geometry, material);

         mesh.face_to_bins_index = face_to_bins_index;
         mesh.painter = this;
         mesh.zmin = axis_zmin;
         mesh.zmax = axis_zmax;
         mesh.baseline = (this.options.BaseLine!==false) ? this.options.BaseLine : (this.options.Zero ? axis_zmin : 0);
         mesh.tip_color = (rootcolor===3) ? 0xFF0000 : 0x00FF00;
         mesh.handle = handle;

         mesh.tooltip = function(intersect) {
            if (!Number.isInteger(intersect.faceIndex)) {
<<<<<<< HEAD
               console.error('faceIndex not provided, check three.js version', THREE.REVISION, 'expected r121');
=======
               console.error(`intersect.faceIndex not provided, three.js version ${THREE.REVISION}, expected 127`);
>>>>>>> 54a757ac
               return null;
            }

            if ((intersect.faceIndex < 0) || (intersect.faceIndex >= this.face_to_bins_index.length)) return null;

            let p = this.painter,
                handle = this.handle,
                main = p.getFramePainter(),
                histo = p.getHisto(),
                tip = p.get3DToolTip( this.face_to_bins_index[intersect.faceIndex] ),
                i1 = tip.ix - 1, i2 = i1 + handle.stepi,
                j1 = tip.iy - 1, j2 = j1 + handle.stepj;

            tip.x1 = Math.max(-main.size_x3d, handle.grx[i1] + handle.xbar1*(handle.grx[i2]-handle.grx[i1]));
            tip.x2 = Math.min(main.size_x3d, handle.grx[i1] + handle.xbar2*(handle.grx[i2]-handle.grx[i1]));

            tip.y1 = Math.max(-main.size_y3d, handle.gry[j1] + handle.ybar1*(handle.gry[j2] - handle.gry[j1]));
            tip.y2 = Math.min(main.size_y3d, handle.gry[j1] + handle.ybar2*(handle.gry[j2] - handle.gry[j1]));

            let binz1 = this.baseline, binz2 = tip.value;
            if (histo['$baseh']) binz1 = histo['$baseh'].getBinContent(i1+1, j1+1);
            if (binz2<binz1) { let v = binz1; binz1 = binz2; binz2 = v; }

            tip.z1 = main.grz(Math.max(this.zmin,binz1));
            tip.z2 = main.grz(Math.min(this.zmax,binz2));

            tip.color = this.tip_color;

            if (p.is_projection && (p.getDimension()==2)) tip.$painter = p; // used only for projections

            return tip;
         };

         main.toplevel.add(mesh);

         if (num2vertices > 0) {
            let geom2 = new THREE.BufferGeometry();
            geom2.setAttribute( 'position', new THREE.BufferAttribute( pos2, 3 ) );
            geom2.setAttribute( 'normal', new THREE.BufferAttribute( norm2, 3 ) );
            //geom2.computeVertexNormals();

            //var material2 = new THREE.MeshLambertMaterial( { color: 0xFF0000 } );

            let color2 = (rootcolor<2) ? new THREE.Color(0xFF0000) :
                            new THREE.Color(d3.rgb(fcolor).darker(0.5).toString());

            let material2 = new THREE.MeshBasicMaterial( { color: color2 } );

            let mesh2 = new THREE.Mesh(geom2, material2);
            mesh2.face_to_bins_index = face_to_bins_indx2;
            mesh2.painter = this;
            mesh2.handle = mesh.handle;
            mesh2.tooltip = mesh.tooltip;
            mesh2.zmin = mesh.zmin;
            mesh2.zmax = mesh.zmax;
            mesh2.baseline = mesh.baseline;
            mesh2.tip_color = mesh.tip_color;

            main.toplevel.add(mesh2);
         }
      }

      // lego3 or lego4 do not draw border lines
      if (this.options.Lego > 12) return;

      // DRAW LINE BOXES

      let numlinevertices = 0, numsegments = 0, uselineindx = true;

      zmax = axis_zmax; zmin = axis_zmin;

      for (i = i1; i < i2; i += di)
         for (j = j1; j < j2; j += dj) {
            if (!getBinContent(i,j,0)) continue;

            // calculate required buffer size for line segments
            numlinevertices += (reduced ? rvertices.length : vertices.length);
            numsegments += (reduced ? rsegments.length : segments.length);
         }

      // On some platforms vertex index required to be Uint16 array
      // While we cannot use index for large vertex list
      // skip index usage at all. It happens for relatively large histograms (100x100 bins)
      if (numlinevertices > 0xFFF0) uselineindx = false;

      if (!uselineindx) numlinevertices = numsegments*3;

      let lpositions = new Float32Array( numlinevertices * 3 ),
          lindicies = uselineindx ? new Uint16Array( numsegments ) : null,
          grzmin = main.grz(axis_zmin),
          grzmax = main.grz(axis_zmax),
          z1 = 0, z2 = 0, ll = 0, ii = 0;

      for (i = i1; i < i2; i += di) {
         x1 = handle.grx[i] + handle.xbar1*(handle.grx[i+di]-handle.grx[i]);
         x2 = handle.grx[i] + handle.xbar2*(handle.grx[i+di]-handle.grx[i]);
         for (j = j1; j < j2; j += dj) {

            if (!getBinContent(i,j,0)) continue;

            y1 = handle.gry[j] + handle.ybar1*(handle.gry[j+dj] - handle.gry[j]);
            y2 = handle.gry[j] + handle.ybar2*(handle.gry[j+dj] - handle.gry[j]);

            z1 = (binz1 <= axis_zmin) ? grzmin : main.grz(binz1);
            z2 = (binz2 > axis_zmax) ? grzmax : main.grz(binz2);

            let seg = reduced ? rsegments : segments,
                vvv = reduced ? rvertices : vertices;

            if (uselineindx) {
               // array of indicies for the lines, to avoid duplication of points
               for (k = 0; k < seg.length; ++k)
                  lindicies[ii++] = ll/3 + seg[k];

               for (k = 0; k < vvv.length; ++k) {
                  vert = vvv[k];
                  lpositions[ll]   = x1 + vert.x * (x2 - x1);
                  lpositions[ll+1] = y1 + vert.y * (y2 - y1);
                  lpositions[ll+2] = z1 + vert.z * (z2 - z1);
                  ll+=3;
               }
            } else {
               // copy only vertex positions
               for (k = 0; k < seg.length; ++k) {
                  vert = vvv[seg[k]];
                  lpositions[ll]   = x1 + vert.x * (x2 - x1);
                  lpositions[ll+1] = y1 + vert.y * (y2 - y1);
                  lpositions[ll+2] = z1 + vert.z * (z2 - z1);
                  ll+=3;
               }
            }
         }
      }

      // create boxes
      let lcolor = this.v7EvalColor("line_color", "lightblue");
      let material = new THREE.LineBasicMaterial({ color: new THREE.Color(lcolor), linewidth: this.v7EvalAttr("line_width", 1) });

      let line = jsrp.createLineSegments(lpositions, material, uselineindx ? lindicies : null );

      /*
      line.painter = this;
      line.intersect_index = intersect_index;
      line.tooltip = function(intersect) {
         if ((intersect.index<0) || (intersect.index >= this.intersect_index.length)) return null;
         return this.painter.get3DToolTip(this.intersect_index[intersect.index]);
      }
      */

      main.toplevel.add(line);
   }

   // ==========================================================================================

   /** @summary Draw 1-D histogram in 3D mode
     * @private */
   JSROOT.v7.RH1Painter.prototype.draw3D = function(reason) {

      this.mode3d = true;

      let main = this.getFramePainter(), // who makes axis drawing
          is_main = this.isMainPainter(); // is main histogram

      if (reason == "resize")  {
         if (is_main && main.resize3D()) main.render3D();
         return Promise.resolve(this);
      }

      this.deleteAttr();

      this.scanContent(true); // may be required for axis drawings

      if (is_main) {
         main.create3DScene(this.options.Render3D);
         main.setAxesRanges(this.getAxis("x"), this.xmin, this.xmax, null, this.ymin, this.ymax, null, 0, 0);
         main.set3DOptions(this.options);
         main.drawXYZ(main.toplevel, { use_y_for_z: true, zmult: 1.1, zoom: JSROOT.settings.Zooming, ndim: 1 });
      }

      if (!main.mode3d)
         return Promise.resolve(this);

      return this.drawingBins(reason).then(() => {
         // called when bins received from server, must be reentrant
         let main = this.getFramePainter();

         this.drawLego();
         this.updatePaletteDraw();
         main.render3D();
         main.addKeysHandler();
         return this;
      });

   }

   // ==========================================================================================

   JSROOT.v7.RH2Painter.prototype.draw3D = function(reason) {

      this.mode3d = true;

      let main = this.getFramePainter(), // who makes axis drawing
          is_main = this.isMainPainter(); // is main histogram

      if (reason == "resize") {
         if (is_main && main.resize3D()) main.render3D();

         return Promise.resolve(this);
      }

      let zmult = 1.1;

      this.zmin = main.logz ? this.gminposbin * 0.3 : this.gminbin;
      this.zmax = this.gmaxbin;
      if (this.options.minimum !== -1111) this.zmin = this.options.minimum;
      if (this.options.maximum !== -1111) { this.zmax = this.options.maximum; zmult = 1; }
      if (main.logz && (this.zmin<=0)) this.zmin = this.zmax * 1e-5;

      this.deleteAttr();

      if (is_main) {
         main.create3DScene(this.options.Render3D);
         main.setAxesRanges(this.getAxis("x"), this.xmin, this.xmax, this.getAxis("y"), this.ymin, this.ymax, null, this.zmin, this.zmax);
         main.set3DOptions(this.options);
         main.drawXYZ(main.toplevel, { zmult: zmult, zoom: JSROOT.settings.Zooming, ndim: 2 });
      }

      if (!main.mode3d)
         return Promise.resolve(this);

      return this.drawingBins(reason).then(() => {
         // called when bins received from server, must be reentrant
         let main = this.getFramePainter();

         this.draw3DBins();
         main.render3D();
         main.addKeysHandler();
         return this;
      });
   }

   /** Draw histogram bins in 3D, using provided draw options
     * @private */
   JSROOT.v7.RH2Painter.prototype.draw3DBins = function() {

      if (!this.draw_content) return;

      if (this.isRH2Poly())
         return this.drawPolyLego();

      if (this.options.Surf)
         return this.drawSurf();

      if (this.options.Error)
         return this.drawError();

      if (this.options.Contour)
         return this.drawContour3D(true);

      this.drawLego();
      this.updatePaletteDraw();
   }

   // ==============================================================================

   function create3DLineMaterialv7(painter, prefix) {
      if (!painter) return null;
      if (!prefix) prefix = "line_"

      let lcolor = painter.v7EvalColor(prefix+"color", "black"),
          lstyle = painter.v7EvalAttr(prefix+"style", 0),
          lwidth = painter.v7EvalAttr(prefix+"width", 1),
          material = null,
          style = lstyle ? jsrp.root_line_styles[parseInt(lstyle)] : "",
          dash = style ? style.split(",") : [];

      if (dash && dash.length>=2)
         material = new THREE.LineDashedMaterial({ color: lcolor, dashSize: parseInt(dash[0]), gapSize: parseInt(dash[1]) });
      else
         material = new THREE.LineBasicMaterial({ color: lcolor });

      if ((lwidth !== undefined) && (lwidth > 1)) material.linewidth = parseInt(lwidth);

      return material;
   }

   /** @summary Draw RH2 as 3D contour plot
     * @private */
   JSROOT.v7.RH2Painter.prototype.drawContour3D = function(realz) {
      // for contour plots one requires handle with full range
      let main = this.getFramePainter(),
          handle = this.prepareDraw({rounding: false, use3d: true, extra: 100, middle: 0.0 }),
          palette = main.getHistPalette(),
          layerz = 2*main.size_z3d, pnts = [];

      this.createContour(main, palette, { full_z_range: true });

      let levels = palette.getContour();

      this.buildContour(handle, levels, palette,
         (colindx,xp,yp,iminus,iplus,ilevel) => {
             // ignore less than three points
             if (iplus - iminus < 3) return;

             if (realz) {
                layerz = main.grz(levels[ilevel]);
                if ((layerz < 0) || (layerz > 2*main.size_z3d)) return;
             }

             for (let i=iminus;i<iplus;++i) {
                pnts.push(xp[i], yp[i], layerz);
                pnts.push(xp[i+1], yp[i+1], layerz);
             }
         }
      )

      let lines = jsrp.createLineSegments(pnts, create3DLineMaterialv7(this));
      main.toplevel.add(lines);
   }

   /** @summary Draw RH2 histograms in surf mode
     * @private */
   JSROOT.v7.RH2Painter.prototype.drawSurf = function() {
      let histo = this.getHisto(),
          main = this.getFramePainter(),
          handle = this.prepareDraw({rounding: false, use3d: true, extra: 1, middle: 0.5 }),
          i, j, x1, y1, x2, y2, z11, z12, z21, z22,
          di = handle.stepi, dj = handle.stepj,
          numstepi = handle.i2 - handle.i1, numstepj = handle.j2 - handle.j1,
          axis_zmin = main.z_handle.getScaleMin();

      if (di > 1) {
         numstepi = Math.round(numstepi/di);
         if (numstepi * di < (handle.i2 - handle.i1)) numstepi++;
      }

      if (dj > 1) {
         numstepj = Math.round(numstepj/dj);
         if (numstepj * dj < (handle.j2 - handle.j1)) numstepj++;
      }

      // first adjust ranges

      let main_grz = !main.logz ? main.grz : value => (value < axis_zmin) ? -0.1 : main.grz(value);

      if ((handle.i2 - handle.i1 < 2) || (handle.j2 - handle.j1 < 2)) return;

      let ilevels = null, levels = null, dolines = true, dogrid = false,
          donormals = false, palette = null, need_palette = 0;

      switch(this.options.Surf) {
         case 11: need_palette = 2; break;
         case 12:
         case 15: // make surf5 same as surf2
         case 17: need_palette = 2; dolines = false; break;
         case 14: dolines = false; donormals = true; break;
         case 16: need_palette = 1; dogrid = true; dolines = false; break;
         default: ilevels = main.z_handle.createTicks(true); dogrid = true; break;
      }

      if (need_palette > 0) {
         palette = main.getHistPalette();
         if (need_palette == 2)
            this.createContour(main, palette, { full_z_range: true });
         ilevels = palette.getContour();
      }

      if (ilevels) {
         // recalculate levels into graphical coordinates
         levels = new Float32Array(ilevels.length);
         for (let ll=0;ll<ilevels.length;++ll)
            levels[ll] = main_grz(ilevels[ll]);
      } else {
         levels = [0, 2*main.size_z3d]; // just cut top/bottom parts
      }

      let loop, nfaces = [], pos = [], indx = [],    // buffers for faces
          nsegments = 0, lpos = null, lindx = 0,     // buffer for lines
          ngridsegments = 0, grid = null, gindx = 0, // buffer for grid lines segments
          normindx = [];                             // buffer to remember place of vertex for each bin

      function CheckSide(z,level1, level2) {
         if (z<level1) return -1;
         if (z>level2) return 1;
         return 0;
      }

      function AddLineSegment(x1,y1,z1, x2,y2,z2) {
         if (!dolines) return;
         let side1 = CheckSide(z1,0,2*main.size_z3d),
             side2 = CheckSide(z2,0,2*main.size_z3d);
         if ((side1===side2) && (side1!==0)) return;
         if (!loop) return ++nsegments;

         if (side1!==0) {
            let diff = z2-z1;
            z1 = (side1<0) ? 0 : 2*main.size_z3d;
            x1 = x2 - (x2-x1)/diff*(z2-z1);
            y1 = y2 - (y2-y1)/diff*(z2-z1);
         }
         if (side2!==0) {
            let diff = z1-z2;
            z2 = (side2<0) ? 0 : 2*main.size_z3d;
            x2 = x1 - (x1-x2)/diff*(z1-z2);
            y2 = y1 - (y1-y2)/diff*(z1-z2);
         }

         lpos[lindx] = x1; lpos[lindx+1] = y1; lpos[lindx+2] = z1; lindx+=3;
         lpos[lindx] = x2; lpos[lindx+1] = y2; lpos[lindx+2] = z2; lindx+=3;
      }

      let pntbuf = new Float32Array(6*3), k = 0, lastpart = 0; // maximal 6 points
      let gridpnts = new Float32Array(2*3), gridcnt = 0;

      function AddCrossingPoint(xx1,yy1,zz1, xx2,yy2,zz2, crossz, with_grid) {
         if (k>=pntbuf.length) console.log('more than 6 points???');

         let part = (crossz - zz1) / (zz2 - zz1), shift = 3;
         if ((lastpart!==0) && (Math.abs(part) < Math.abs(lastpart))) {
            // while second crossing point closer than first to original, move it in memory
            pntbuf[k] = pntbuf[k-3];
            pntbuf[k+1] = pntbuf[k-2];
            pntbuf[k+2] = pntbuf[k-1];
            k-=3; shift = 6;
         }

         pntbuf[k] = xx1 + part*(xx2-xx1);
         pntbuf[k+1] = yy1 + part*(yy2-yy1);
         pntbuf[k+2] = crossz;

         if (with_grid && grid) {
            gridpnts[gridcnt] = pntbuf[k];
            gridpnts[gridcnt+1] = pntbuf[k+1];
            gridpnts[gridcnt+2] = pntbuf[k+2];
            gridcnt+=3;
         }

         k += shift;
         lastpart = part;
      }

      function RememberVertex(indx, ii,jj) {
         let bin = ((ii-handle.i1)/di * numstepj + (jj-handle.j1)/dj)*8;

         if (normindx[bin]>=0)
            return console.error('More than 8 vertexes for the bin');

         let pos = bin+8+normindx[bin]; // position where write index
         normindx[bin]--;
         normindx[pos] = indx; // at this moment index can be overwritten, means all 8 position are there
      }

      function RecalculateNormals(arr) {
         for (let ii=handle.i1; ii<handle.i2; ii += di) {
            for (let jj=handle.j1; jj<handle.j2; jj += dj) {
               let bin = ((ii-handle.i1)/di * numstepj + (jj-handle.j1)/dj) * 8;

               if (normindx[bin] === -1) continue; // nothing there

               let beg = (normindx[bin] >=0) ? bin : bin+9+normindx[bin],
                   end = bin+8, sumx=0, sumy = 0, sumz = 0;

               for (let kk=beg;kk<end;++kk) {
                  let indx = normindx[kk];
                  if (indx<0) return console.error('FAILURE in NORMALS RECALCULATIONS');
                  sumx+=arr[indx];
                  sumy+=arr[indx+1];
                  sumz+=arr[indx+2];
               }

               sumx = sumx/(end-beg); sumy = sumy/(end-beg); sumz = sumz/(end-beg);

               for (let kk=beg;kk<end;++kk) {
                  let indx = normindx[kk];
                  arr[indx] = sumx;
                  arr[indx+1] = sumy;
                  arr[indx+2] = sumz;
               }
            }
         }
      }

      function AddMainTriangle(x1,y1,z1, x2,y2,z2, x3,y3,z3, is_first) {

         for (let lvl=1;lvl<levels.length;++lvl) {

            let side1 = CheckSide(z1, levels[lvl-1], levels[lvl]),
                side2 = CheckSide(z2, levels[lvl-1], levels[lvl]),
                side3 = CheckSide(z3, levels[lvl-1], levels[lvl]),
                side_sum = side1 + side2 + side3;

            if (side_sum === 3) continue;
            if (side_sum === -3) return;

            if (!loop) {
               let npnts = Math.abs(side2-side1) + Math.abs(side3-side2) + Math.abs(side1-side3);
               if (side1===0) ++npnts;
               if (side2===0) ++npnts;
               if (side3===0) ++npnts;

               if ((npnts===1) || (npnts===2)) console.error('FOND npnts', npnts);

               if (npnts>2) {
                  if (nfaces[lvl]===undefined) nfaces[lvl] = 0;
                  nfaces[lvl] += npnts-2;
               }

               // check if any(contours for given level exists
               if (((side1>0) || (side2>0) || (side3>0)) &&
                   ((side1!==side2) || (side2!==side3) || (side3!==side1))) ++ngridsegments;

               continue;
            }

            gridcnt = 0;

            k = 0;
            if (side1 === 0) { pntbuf[k] = x1; pntbuf[k+1] = y1; pntbuf[k+2] = z1; k+=3; }

            if (side1!==side2) {
               // order is important, should move from 1->2 point, checked via lastpart
               lastpart = 0;
               if ((side1<0) || (side2<0)) AddCrossingPoint(x1,y1,z1, x2,y2,z2, levels[lvl-1]);
               if ((side1>0) || (side2>0)) AddCrossingPoint(x1,y1,z1, x2,y2,z2, levels[lvl], true);
            }

            if (side2 === 0) { pntbuf[k] = x2; pntbuf[k+1] = y2; pntbuf[k+2] = z2; k+=3; }

            if (side2!==side3) {
               // order is important, should move from 2->3 point, checked via lastpart
               lastpart = 0;
               if ((side2<0) || (side3<0)) AddCrossingPoint(x2,y2,z2, x3,y3,z3, levels[lvl-1]);
               if ((side2>0) || (side3>0)) AddCrossingPoint(x2,y2,z2, x3,y3,z3, levels[lvl], true);
            }

            if (side3 === 0) { pntbuf[k] = x3; pntbuf[k+1] = y3; pntbuf[k+2] = z3; k+=3; }

            if (side3!==side1) {
               // order is important, should move from 3->1 point, checked via lastpart
               lastpart = 0;
               if ((side3<0) || (side1<0)) AddCrossingPoint(x3,y3,z3, x1,y1,z1, levels[lvl-1]);
               if ((side3>0) || (side1>0)) AddCrossingPoint(x3,y3,z3, x1,y1,z1, levels[lvl], true);
            }

            if (k===0) continue;
            if (k<9) { console.log('found less than 3 points', k/3); continue; }

            if (grid && (gridcnt === 6)) {
               for (let jj=0;jj < 6; ++jj)
                  grid[gindx+jj] = gridpnts[jj];
               gindx+=6;
            }


            // if three points and surf==14, remember vertex for each point

            let buf = pos[lvl], s = indx[lvl];
            if (donormals && (k===9)) {
               RememberVertex(s, i, j);
               RememberVertex(s+3, i+1, is_first ? j+dj : j);
               RememberVertex(s+6, is_first ? i : i+di, j+dj);
            }

            for (let k1=3;k1<k-3;k1+=3) {
               buf[s] = pntbuf[0]; buf[s+1] = pntbuf[1]; buf[s+2] = pntbuf[2]; s+=3;
               buf[s] = pntbuf[k1]; buf[s+1] = pntbuf[k1+1]; buf[s+2] = pntbuf[k1+2]; s+=3;
               buf[s] = pntbuf[k1+3]; buf[s+1] = pntbuf[k1+4]; buf[s+2] = pntbuf[k1+5]; s+=3;
            }
            indx[lvl] = s;

         }
      }

      if (donormals) {
         // for each bin maximal 8 points reserved
         normindx = new Int32Array(numstepi * numstepj * 8);
         for (let n=0;n<normindx.length;++n) normindx[n] = -1;
      }

      for (loop=0;loop<2;++loop) {
         if (loop) {
            for (let lvl=1;lvl<levels.length;++lvl)
               if (nfaces[lvl]) {
                  pos[lvl] = new Float32Array(nfaces[lvl] * 9);
                  indx[lvl] = 0;
               }
            if (dolines && (nsegments > 0))
               lpos = new Float32Array(nsegments * 6);
            if (dogrid && (ngridsegments>0))
               grid = new Float32Array(ngridsegments * 6);
         }
         for (i = handle.i1;i < handle.i2-di; i += di) {
            x1 = handle.grx[i];
            x2 = handle.grx[i+di];
            for (j = handle.j1; j < handle.j2-dj; j += dj) {
               y1 = handle.gry[j];
               y2 = handle.gry[j+dj];
               z11 = main_grz(histo.getBinContent(i+1, j+1));
               z12 = main_grz(histo.getBinContent(i+1, j+1+dj));
               z21 = main_grz(histo.getBinContent(i+1+dj, j+1));
               z22 = main_grz(histo.getBinContent(i+1+dj, j+1+dj));

               AddMainTriangle(x1,y1,z11, x2,y2,z22, x1,y2,z12, true);

               AddMainTriangle(x1,y1,z11, x2,y1,z21, x2,y2,z22, false);

               AddLineSegment(x1,y2,z12, x1,y1,z11);
               AddLineSegment(x1,y1,z11, x2,y1,z21);

               if (i===handle.i2-2) AddLineSegment(x2,y1,z21, x2,y2,z22);
               if (j===handle.j2-2) AddLineSegment(x1,y2,z12, x2,y2,z22);
            }
         }
      }

      for (let lvl=1;lvl<levels.length;++lvl)
         if (pos[lvl]) {
            if (indx[lvl] !== nfaces[lvl]*9)
                 console.error('SURF faces missmatch lvl', lvl, 'faces', nfaces[lvl], 'index', indx[lvl], 'check', nfaces[lvl]*9 - indx[lvl]);
            let geometry = new THREE.BufferGeometry();
            geometry.setAttribute( 'position', new THREE.BufferAttribute( pos[lvl], 3 ) );
            geometry.computeVertexNormals();
            if (donormals && (lvl===1)) RecalculateNormals(geometry.getAttribute('normal').array);

            let fcolor, material;
            if (palette) {
               fcolor = palette.getColor(lvl-1);
            } else {
               fcolor = this.getColor(5);
               // if (this.options.Surf === 14) fcolor = this.getColor(48);
            }

            if (this.options.Surf === 14)
               material = new THREE.MeshLambertMaterial( { color: fcolor, side: THREE.DoubleSide  } );
            else
               material = new THREE.MeshBasicMaterial( { color: fcolor, side: THREE.DoubleSide  } );

            let mesh = new THREE.Mesh(geometry, material);

            main.toplevel.add(mesh);

            mesh.painter = this; // to let use it with context menu
         }


      if (lpos) {
         if (nsegments*6 !== lindx)
            console.error('SURF lines mismmatch nsegm', nsegments, ' lindx', lindx, 'difference', nsegments*6 - lindx);

         let lcolor = this.getColor(7),
             material = new THREE.LineBasicMaterial({ color: new THREE.Color(lcolor), linewidth: this.v7EvalAttr("line_width", 1) }),
             line = jsrp.createLineSegments(lpos, material);
         line.painter = this;
         main.toplevel.add(line);
      }

      if (grid) {
         if (ngridsegments*6 !== gindx)
            console.error('SURF grid draw mismatch ngridsegm', ngridsegments, 'gindx', gindx, 'diff', ngridsegments*6 - gindx);

         let material;

         if (this.options.Surf === 1)
            material = new THREE.LineDashedMaterial( { color: 0x0, dashSize: 2, gapSize: 2 } );
         else
            material = new THREE.LineBasicMaterial({ color: new THREE.Color(this.v7EvalColor("line_color", "lightblue")) });

         let line = jsrp.createLineSegments(grid, material);
         line.painter = this;
         main.toplevel.add(line);
      }

      if (this.options.Surf === 17)
         this.drawContour3D();

      if (this.options.Surf === 13) {

         handle = this.prepareDraw({rounding: false, use3d: true, extra: 100, middle: 0.0 });

         // get levels
         let levels = this.getContour(), // init contour
             palette = this.getHistPalette(),
             lastcolindx = -1, layerz = 2*main.size_z3d;

         this.buildContour(handle, levels, palette,
            (colindx,xp,yp,iminus,iplus) => {
                // no need for duplicated point
                if ((xp[iplus] === xp[iminus]) && (yp[iplus] === yp[iminus])) iplus--;

                // ignore less than three points
                if (iplus - iminus < 3) return;

                let pnts = [];

                for (let i = iminus; i <= iplus; ++i)
                   if ((i === iminus) || (xp[i] !== xp[i-1]) || (yp[i] !== yp[i-1]))
                      pnts.push(new THREE.Vector2(xp[i], yp[i]));

                if (pnts.length < 3) return;

                let faces = THREE.ShapeUtils.triangulateShape(pnts , []);

                if (!faces || (faces.length === 0)) return;

                if ((lastcolindx < 0) || (lastcolindx !== colindx)) {
                   lastcolindx = colindx;
                   layerz+=0.0001*main.size_z3d; // change layers Z
                }

                let pos = new Float32Array(faces.length*9),
                    norm = new Float32Array(faces.length*9),
                    indx = 0;

                for (let n=0;n<faces.length;++n) {
                   let face = faces[n];
                   for (let v=0;v<3;++v) {
                      let pnt = pnts[face[v]];
                      pos[indx] = pnt.x;
                      pos[indx+1] = pnt.y;
                      pos[indx+2] = layerz;
                      norm[indx] = 0;
                      norm[indx+1] = 0;
                      norm[indx+2] = 1;

                      indx+=3;
                   }
                }

                let geometry = new THREE.BufferGeometry();
                geometry.setAttribute( 'position', new THREE.BufferAttribute( pos, 3 ) );
                geometry.setAttribute( 'normal', new THREE.BufferAttribute( norm, 3 ) );

                let fcolor = palette.getColor(colindx);
                let material = new THREE.MeshBasicMaterial( { color: fcolor, side: THREE.DoubleSide, opacity: 0.5 } );
                let mesh = new THREE.Mesh(geometry, material);
                mesh.painter = this;
                main.toplevel.add(mesh);
            }
         );
      }

      this.updatePaletteDraw();
   }

   /** @summary Draw RH2 histogram in error mode
     * @private */
   JSROOT.v7.RH2Painter.prototype.drawError = function() {
      let main = this.getFramePainter(),
          histo = this.getHisto(),
          handle = this.prepareDraw({ rounding: false, use3d: true, extra: 1 }),
          zmin = main.z_handle.getScaleMin(),
          zmax = main.z_handle.getScaleMax(),
          i, j, binz, binerr, x1, y1, x2, y2, z1, z2,
          nsegments = 0, lpos = null, binindx = null, lindx = 0,
          di = handle.stepi, dj = handle.stepj;

       let check_skip_min = () => {
          // return true if minimal histogram value should be skipped
          if (this.options.Zero || (zmin>0)) return false;
          return !this._show_empty_bins;
       };

       // loop over the points - first loop counts points, second fill arrays
       for (let loop=0;loop<2;++loop) {

          for (i = handle.i1; i < handle.i2; i += di) {
             x1 = handle.grx[i];
             x2 = handle.grx[i+di];
             for (j = handle.j1; j < handle.j2; j += dj) {
                binz = histo.getBinContent(i+1, j+1);
                if ((binz < zmin) || (binz > zmax)) continue;
                if ((binz===zmin) && check_skip_min()) continue;

                // just count number of segments
                if (loop===0) { nsegments+=3; continue; }

                binerr = histo.getBinError(i+1,j+1);
                binindx[lindx/18] = histo.getBin(i+1,j+1);

                y1 = handle.gry[j];
                y2 = handle.gry[j+dj];

                z1 = main.grz((binz - binerr < zmin) ? zmin : binz-binerr);
                z2 = main.grz((binz + binerr > zmax) ? zmax : binz+binerr);

                lpos[lindx] = x1; lpos[lindx+3] = x2;
                lpos[lindx+1] = lpos[lindx+4] = (y1+y2)/2;
                lpos[lindx+2] = lpos[lindx+5] = (z1+z2)/2;
                lindx+=6;

                lpos[lindx] = lpos[lindx+3] = (x1+x2)/2;
                lpos[lindx+1] = y1; lpos[lindx+4] = y2;
                lpos[lindx+2] = lpos[lindx+5] = (z1+z2)/2;
                lindx+=6;

                lpos[lindx] = lpos[lindx+3] = (x1+x2)/2;
                lpos[lindx+1] = lpos[lindx+4] = (y1+y2)/2;
                lpos[lindx+2] = z1; lpos[lindx+5] = z2;
                lindx+=6;
             }
          }

          if (loop===0) {
             if (nsegments===0) return;
             lpos = new Float32Array(nsegments*6);
             binindx = new Int32Array(nsegments/3);
          }
       }

       // create lines
       let lcolor = new THREE.Color(this.v7EvalColor("line_color", "lightblue")),
           material = new THREE.LineBasicMaterial({ color: lcolor, linewidth: this.v7EvalAttr("line_width", 1) }),
           line = jsrp.createLineSegments(lpos, material);

       line.painter = this;
       line.intersect_index = binindx;
       line.zmin = zmin;
       line.zmax = zmax;
       line.tip_color = (lcolor.g < 0.5) ? 0x00FF00 : 0xFF0000;
       line.handle = handle;

       line.tooltip = function(intersect) {
          if (!Number.isInteger(intersect.index)) {
<<<<<<< HEAD
             console.error('segment index not provided, check three.js version', THREE.REVISION, 'expected r121');
=======
             console.error(`intersect.index not provided, three.js version ${THREE.REVISION}, expected 127`);
>>>>>>> 54a757ac
             return null;
          }

          let pos = Math.floor(intersect.index / 6);
          if ((pos<0) || (pos >= this.intersect_index.length)) return null;
          let p = this.painter,
              main = p.getFramePainter(),
              tip = p.get3DToolTip(this.intersect_index[pos]),
              handle = this.handle,
              i1 = tip.ix - 1, i2 = i1 + handle.stepi,
              j1 = tip.iy - 1, j2 = j1 + handle.stepj;


          tip.x1 = Math.max(-main.size_x3d, handle.grx[i1]);
          tip.x2 = Math.min(main.size_x3d, handle.grx[i2]);
          tip.y1 = Math.max(-main.size_y3d, handle.gry[j1]);
          tip.y2 = Math.min(main.size_y3d, handle.gry[j2]);

          tip.z1 = main.grz(tip.value-tip.error < this.zmin ? this.zmin : tip.value-tip.error);
          tip.z2 = main.grz(tip.value+tip.error > this.zmax ? this.zmax : tip.value+tip.error);

          tip.color = this.tip_color;

          return tip;
       };

       main.toplevel.add(line);
   }

   /** @summary Draw RH2Poly histogram as lego
     * @private */
   JSROOT.v7.RH2Painter.prototype.drawPolyLego = function() {
      let histo = this.getHisto(),
          palette = this.getHistPalette(),
          pmain = this.getFramePainter(),
          axis_zmin = pmain.z_handle.getScaleMin(),
          axis_zmax = pmain.z_handle.getScaleMax(),
          colindx, bin, i, len = histo.fBins.arr.length,
          z0 = pmain.grz(axis_zmin), z1;

      // use global coordinates
      this.maxbin = this.gmaxbin;
      this.minbin = this.gminbin;
      this.minposbin = this.gminposbin;

      for (i = 0; i < len; ++ i) {
         bin = histo.fBins.arr[i];
         if (bin.fContent < axis_zmin) continue;

         colindx = palette.getContourIndex(bin.fContent);
         if (colindx === null) continue;

         // check if bin outside visible range
         if ((bin.fXmin > pmain.scale_xmax) || (bin.fXmax < pmain.scale_xmin) ||
             (bin.fYmin > pmain.scale_ymax) || (bin.fYmax < pmain.scale_ymin)) continue;

         z1 = pmain.grz((bin.fContent > axis_zmax) ? axis_zmax : bin.fContent);

         let all_pnts = [], all_faces = [],
             ngraphs = 1, gr = bin.fPoly, nfaces = 0;

         if (gr._typename=='TMultiGraph') {
            ngraphs = bin.fPoly.fGraphs.arr.length;
            gr = null;
         }

         for (let ngr = 0; ngr < ngraphs; ++ngr) {
            if (!gr || (ngr>0)) gr = bin.fPoly.fGraphs.arr[ngr];

            let npnts = gr.fNpoints, x = gr.fX, y = gr.fY;
            while ((npnts>2) && (x[0]===x[npnts-1]) && (y[0]===y[npnts-1])) --npnts;

            let pnts, faces;

            for (let ntry=0;ntry<2;++ntry) {
               // run two loops - on the first try to compress data, on second - run as is (removing duplication)

               let lastx, lasty, currx, curry,
                   dist2 = pmain.size_x3d*pmain.size_z3d,
                   dist2limit = (ntry>0) ? 0 : dist2/1e6;

               pnts = []; faces = null;

               for (let vert = 0; vert < npnts; ++vert) {
                  currx = pmain.grx(x[vert]);
                  curry = pmain.gry(y[vert]);
                  if (vert>0)
                     dist2 = (currx-lastx)*(currx-lastx) + (curry-lasty)*(curry-lasty);
                  if (dist2 > dist2limit) {
                     pnts.push(new THREE.Vector2(currx, curry));
                     lastx = currx;
                     lasty = curry;
                  }
               }

               try {
                  if (pnts.length > 2)
                     faces = THREE.ShapeUtils.triangulateShape(pnts , []);
               } catch(e) {
                  faces = null;
               }

               if (faces && (faces.length>pnts.length-3)) break;
            }

            if (faces && faces.length && pnts) {
               all_pnts.push(pnts);
               all_faces.push(faces);

               nfaces += faces.length * 2;
               if (z1>z0) nfaces += pnts.length*2;
            }
         }

         let pos = new Float32Array(nfaces*9), indx = 0;

         for (let ngr=0;ngr<all_pnts.length;++ngr) {
            let pnts = all_pnts[ngr], faces = all_faces[ngr];

            for (let layer=0;layer<2;++layer) {
               for (let n=0;n<faces.length;++n) {
                  let face = faces[n],
                      pnt1 = pnts[face[0]],
                      pnt2 = pnts[face[(layer===0) ? 2 : 1]],
                      pnt3 = pnts[face[(layer===0) ? 1 : 2]];

                  pos[indx] = pnt1.x;
                  pos[indx+1] = pnt1.y;
                  pos[indx+2] = layer ? z1 : z0;
                  indx+=3;

                  pos[indx] = pnt2.x;
                  pos[indx+1] = pnt2.y;
                  pos[indx+2] = layer ? z1 : z0;
                  indx+=3;

                  pos[indx] = pnt3.x;
                  pos[indx+1] = pnt3.y;
                  pos[indx+2] = layer ? z1 : z0;
                  indx+=3;
               }
            }

            if (z1>z0) {
               for (let n=0;n<pnts.length;++n) {
                  let pnt1 = pnts[n],
                      pnt2 = pnts[(n>0) ? n-1 : pnts.length-1];

                  pos[indx] = pnt1.x;
                  pos[indx+1] = pnt1.y;
                  pos[indx+2] = z0;
                  indx+=3;

                  pos[indx] = pnt2.x;
                  pos[indx+1] = pnt2.y;
                  pos[indx+2] = z0;
                  indx+=3;

                  pos[indx] = pnt2.x;
                  pos[indx+1] = pnt2.y;
                  pos[indx+2] = z1;
                  indx+=3;

                  pos[indx] = pnt1.x;
                  pos[indx+1] = pnt1.y;
                  pos[indx+2] = z0;
                  indx+=3;

                  pos[indx] = pnt2.x;
                  pos[indx+1] = pnt2.y;
                  pos[indx+2] = z1;
                  indx+=3;

                  pos[indx] = pnt1.x;
                  pos[indx+1] = pnt1.y;
                  pos[indx+2] = z1;
                  indx+=3;
               }
            }
         }

         let geometry = new THREE.BufferGeometry();
         geometry.setAttribute( 'position', new THREE.BufferAttribute( pos, 3 ) );
         geometry.computeVertexNormals();

         let fcolor = this.fPalette.getColor(colindx);
         let material = new THREE.MeshBasicMaterial( { color: fcolor } );
         let mesh = new THREE.Mesh(geometry, material);

         pmain.toplevel.add(mesh);

         mesh.painter = this;
         mesh.bins_index = i;
         mesh.draw_z0 = z0;
         mesh.draw_z1 = z1;
         mesh.tip_color = 0x00FF00;

         mesh.tooltip = function(/*intersects*/) {

            let p = this.painter, main = p.getFramePainter(),
                bin = p.getObject().fBins.arr[this.bins_index];

            let tip = {
              use_itself: true, // indicate that use mesh itself for highlighting
              x1: main.grx(bin.fXmin),
              x2: main.grx(bin.fXmax),
              y1: main.gry(bin.fYmin),
              y2: main.gry(bin.fYmax),
              z1: this.draw_z0,
              z2: this.draw_z1,
              bin: this.bins_index,
              value: bin.fContent,
              color: this.tip_color,
              lines: p.getPolyBinTooltips(this.bins_index)
            };

            return tip;
         };
      }
   }

   // ==============================================================================

   /**
    * @summary Painter for RH3 classes
    *
    * @class
    * @memberof JSROOT.v7
    * @extends JSROOT.v7.RHistPainter
    * @param {object|string} dom - DOM element or id
    * @param {object} histo - histogram object
    * @private
    */

   function RH3Painter(dom, histo) {
      JSROOT.v7.RHistPainter.call(this, dom, histo);

      this.mode3d = true;
   }

   RH3Painter.prototype = Object.create(JSROOT.v7.RHistPainter.prototype);

   RH3Painter.prototype.getDimension = function() {
      return 3;
   }

   RH3Painter.prototype.scanContent = function(when_axis_changed) {

      // no need to rescan histogram while result does not depend from axis selection
      if (when_axis_changed && this.nbinsx && this.nbinsy && this.nbinsz) return;

      let histo = this.getHisto();
      if (!histo) return;

      this.extractAxesProperties(3);

      // global min/max, used at the moment in 3D drawing

      if (this.isDisplayItem()) {
         // take min/max values from the display item
         this.gminbin = histo.fContMin;
         this.gminposbin = histo.fContMinPos > 0 ? histo.fContMinPos : null;
         this.gmaxbin = histo.fContMax;
      } else {
         this.gminbin = this.gmaxbin = histo.getBinContent(1,1,1);

         for (let i = 0; i < this.nbinsx; ++i)
            for (let j = 0; j < this.nbinsy; ++j)
               for (let k = 0; k < this.nbinsz; ++k) {
                  let bin_content = histo.getBinContent(i+1, j+1, k+1);
                  if (bin_content < this.gminbin) this.gminbin = bin_content; else
                  if (bin_content > this.gmaxbin) this.gmaxbin = bin_content;
               }
      }

      this.draw_content = this.gmaxbin > 0;
   }

   RH3Painter.prototype.countStat = function() {
      let histo = this.getHisto(),
          xaxis = this.getAxis("x"),
          yaxis = this.getAxis("y"),
          zaxis = this.getAxis("z"),
          stat_sum0 = 0, stat_sumx1 = 0, stat_sumy1 = 0,
          stat_sumz1 = 0, stat_sumx2 = 0, stat_sumy2 = 0, stat_sumz2 = 0,
          i1 = this.getSelectIndex("x", "left"),
          i2 = this.getSelectIndex("x", "right"),
          j1 = this.getSelectIndex("y", "left"),
          j2 = this.getSelectIndex("y", "right"),
          k1 = this.getSelectIndex("z", "left"),
          k2 = this.getSelectIndex("z", "right"),
          fp = this.getFramePainter(),
          res = { name: histo.fName, entries: 0, integral: 0, meanx: 0, meany: 0, meanz: 0, rmsx: 0, rmsy: 0, rmsz: 0 },
          xi, yi, zi, xx, xside, yy, yside, zz, zside, cont;

      for (xi = 1; xi <= this.nbinsx; ++xi) {

         xx = xaxis.GetBinCoord(xi - 0.5);
         xside = (xi <= i1+1) ? 0 : (xi > i2+1 ? 2 : 1);

         for (yi = 1; yi <= this.nbinsy; ++yi) {

            yy = yaxis.GetBinCoord(yi - 0.5);
            yside = (yi <= j1+1) ? 0 : (yi > j2+1 ? 2 : 1);

            for (zi = 1; zi <= this.nbinsz; ++zi) {

               zz = zaxis.GetBinCoord(zi - 0.5);
               zside = (zi <= k1+1) ? 0 : (zi > k2+1 ? 2 : 1);

               cont = histo.getBinContent(xi, yi, zi);
               res.entries += cont;

               if ((xside==1) && (yside==1) && (zside==1)) {
                  stat_sum0 += cont;
                  stat_sumx1 += xx * cont;
                  stat_sumy1 += yy * cont;
                  stat_sumz1 += zz * cont;
                  stat_sumx2 += xx * xx * cont;
                  stat_sumy2 += yy * yy * cont;
                  stat_sumz2 += zz * zz * cont;
               }
            }
         }
      }

      if ((histo.fTsumw > 0) && !fp.isAxisZoomed("x") && !fp.isAxisZoomed("y") && !fp.isAxisZoomed("z")) {
         stat_sum0  = histo.fTsumw;
         stat_sumx1 = histo.fTsumwx;
         stat_sumx2 = histo.fTsumwx2;
         stat_sumy1 = histo.fTsumwy;
         stat_sumy2 = histo.fTsumwy2;
         stat_sumz1 = histo.fTsumwz;
         stat_sumz2 = histo.fTsumwz2;
      }

      if (stat_sum0 > 0) {
         res.meanx = stat_sumx1 / stat_sum0;
         res.meany = stat_sumy1 / stat_sum0;
         res.meanz = stat_sumz1 / stat_sum0;
         res.rmsx = Math.sqrt(Math.abs(stat_sumx2 / stat_sum0 - res.meanx * res.meanx));
         res.rmsy = Math.sqrt(Math.abs(stat_sumy2 / stat_sum0 - res.meany * res.meany));
         res.rmsz = Math.sqrt(Math.abs(stat_sumz2 / stat_sum0 - res.meanz * res.meanz));
      }

      res.integral = stat_sum0;

      if (histo.fEntries > 1) res.entries = histo.fEntries;

      return res;
   }

   RH3Painter.prototype.fillStatistic = function(stat, dostat /*, dofit */) {

      let data = this.countStat(),
          print_name = dostat % 10,
          print_entries = Math.floor(dostat / 10) % 10,
          print_mean = Math.floor(dostat / 100) % 10,
          print_rms = Math.floor(dostat / 1000) % 10,
          // print_under = Math.floor(dostat / 10000) % 10,
          // print_over = Math.floor(dostat / 100000) % 10,
          print_integral = Math.floor(dostat / 1000000) % 10;
          // var print_skew = Math.floor(dostat / 10000000) % 10;
          // var print_kurt = Math.floor(dostat / 100000000) % 10;

      stat.clearStat();

      if (print_name > 0)
         stat.addText(data.name);

      if (print_entries > 0)
         stat.addText("Entries = " + stat.format(data.entries,"entries"));

      if (print_mean > 0) {
         stat.addText("Mean x = " + stat.format(data.meanx));
         stat.addText("Mean y = " + stat.format(data.meany));
         stat.addText("Mean z = " + stat.format(data.meanz));
      }

      if (print_rms > 0) {
         stat.addText("Std Dev x = " + stat.format(data.rmsx));
         stat.addText("Std Dev y = " + stat.format(data.rmsy));
         stat.addText("Std Dev z = " + stat.format(data.rmsz));
      }

      if (print_integral > 0) {
         stat.addText("Integral = " + stat.format(data.integral,"entries"));
      }

      return true;
   }

   /** @summary Provide text information (tooltips) for histogram bin
     * @private */
   RH3Painter.prototype.getBinTooltips = function (ix, iy, iz) {
      let lines = [], histo = this.getHisto(),
          dx = 1, dy = 1, dz = 1;

      if (this.isDisplayItem()) {
         dx = histo.stepx || 1;
         dy = histo.stepy || 1;
         dz = histo.stepz || 1;
      }

      lines.push(this.getObjectHint());

      lines.push("x = " + this.getAxisBinTip("x", ix, dx) + "  xbin=" + ix);
      lines.push("y = " + this.getAxisBinTip("y", iy, dy) + "  ybin=" + iy);
      lines.push("z = " + this.getAxisBinTip("z", iz, dz) + "  zbin=" + iz);

      let binz = histo.getBinContent(ix+1, iy+1, iz+1),
          lbl = "entries = "+ ((dx>1) || (dy>1) || (dz>1) ? "~" : "");
      if (binz === Math.round(binz))
         lines.push(lbl + binz);
      else
         lines.push(lbl + jsrp.floatToString(binz, JSROOT.gStyle.fStatFormat));

      return lines;
   }

   /** @summary Try to draw 3D histogram as scatter plot
     * @desc If there are too many points, box will be displayed
     * @private */
   RH3Painter.prototype.draw3DScatter = function(handle) {

      let histo = this.getHisto(),
          main = this.getFramePainter(),
          i1 = handle.i1, i2 = handle.i2, di = handle.stepi,
          j1 = handle.j1, j2 = handle.j2, dj = handle.stepj,
          k1 = handle.k1, k2 = handle.k2, dk = handle.stepk,
          i, j, k, bin_content;

      if ((i2<=i1) || (j2<=j1) || (k2<=k1)) return true;

      // scale down factor if too large values
      let coef = (this.gmaxbin > 1000) ? 1000/this.gmaxbin : 1,
          numpixels = 0, sumz = 0, content_lmt = Math.max(0, this.gminbin);

      for (i = i1; i < i2; i += di) {
         for (j = j1; j < j2; j += dj) {
            for (k = k1; k < k2; k += dk) {
               bin_content = histo.getBinContent(i+1, j+1, k+1);
               sumz += bin_content;
               if (bin_content <= content_lmt) continue;
               numpixels += Math.round(bin_content*coef);
            }
         }
      }

      // too many pixels - use box drawing
      if (numpixels > (main.webgl ? 100000 : 30000)) return false;

      JSROOT.seed(sumz);

      let pnts = new jsrp.PointsCreator(numpixels, main.webgl, main.size_x3d/200),
          bins = new Int32Array(numpixels), nbin = 0,
          xaxis = this.getAxis("x"), yaxis = this.getAxis("y"), zaxis = this.getAxis("z");

      for (i = i1; i < i2; i += di) {
         for (j = j1; j < j2; j += dj) {
            for (k = k1; k < k2; k += dk) {
               bin_content = histo.getBinContent(i+1, j+1, k+1);
               if (bin_content <= content_lmt) continue;
               let num = Math.round(bin_content*coef);

               for (let n=0;n<num;++n) {
                  let binx = xaxis.GetBinCoord(i+JSROOT.random()),
                      biny = yaxis.GetBinCoord(j+JSROOT.random()),
                      binz = zaxis.GetBinCoord(k+JSROOT.random());

                  // remember bin index for tooltip
                  bins[nbin++] = histo.getBin(i+1, j+1, k+1);

                  pnts.addPoint(main.grx(binx), main.gry(biny), main.grz(binz));
               }
            }
         }
      }

      return pnts.createPoints({ color: this.v7EvalColor("fill_color", "red"), promise: true }).then(mesh => {
         main.toplevel.add(mesh);

<<<<<<< HEAD
      mesh.tooltip = function(intersect) {
         if (!Number.isInteger(intersect.index)) {
            console.error('intersect.index not provided, check three.js version', THREE.REVISION, 'expected r121');
            return null;
         }
=======
         mesh.bins = bins;
         mesh.painter = this;
         mesh.tip_color = 0x00FF00;
>>>>>>> 54a757ac

         mesh.tooltip = function(intersect) {
            if (!Number.isInteger(intersect.index)) {
               console.error(`intersect.index not provided, three.js version ${THREE.REVISION}, expected 127`);
               return null;
            }

            let indx = Math.floor(intersect.index / this.nvertex);
            if ((indx < 0) || (indx >= this.bins.length)) return null;

            let p = this.painter,
                main = p.getFramePainter(),
                tip = p.get3DToolTip(this.bins[indx]);

            tip.x1 = main.grx(p.getAxis("x").GetBinLowEdge(tip.ix));
            tip.x2 = main.grx(p.getAxis("x").GetBinLowEdge(tip.ix+di));
            tip.y1 = main.gry(p.getAxis("y").GetBinLowEdge(tip.iy));
            tip.y2 = main.gry(p.getAxis("y").GetBinLowEdge(tip.iy+dj));
            tip.z1 = main.grz(p.getAxis("z").GetBinLowEdge(tip.iz));
            tip.z2 = main.grz(p.getAxis("z").GetBinLowEdge(tip.iz+dk));
            tip.color = this.tip_color;
            tip.opacity = 0.3;

<<<<<<< HEAD
         return tip;
      };
=======
            return tip;
         };
>>>>>>> 54a757ac

         return true;
      });
   }

   /** @summary Drawing of 3D histogram
     * @private */
   RH3Painter.prototype.draw3DBins = function() {

      if (!this.draw_content)
         return false;

      let handle = this.prepareDraw({ only_indexes: true, extra: -0.5, right_extra: -1 });

      if (this.options.Scatter) {
         let res = this.draw3DScatter(handle);
         if (res !== false) return res;
      }

      let fillcolor = this.v7EvalColor("fill_color", "red"),
          main = this.getFramePainter(),
          buffer_size = 0, use_lambert = false,
          use_helper = false, use_colors = false, use_opacity = 1, use_scale = true,
          single_bin_verts, single_bin_norms,
          tipscale = 0.5;

      if (this.options.Sphere) {

         // drawing spheres
         tipscale = 0.4;
         use_lambert = true;
         if (this.options.Sphere === 11) use_colors = true;

         let geom = main.webgl ? new THREE.SphereGeometry(0.5, 16, 12) : new THREE.SphereGeometry(0.5, 8, 6);
         geom.applyMatrix4( new THREE.Matrix4().makeRotationX( Math.PI / 2 ) );
         geom.computeVertexNormals();

         let indx = geom.getIndex().array,
             pos = geom.getAttribute('position').array,
             norm = geom.getAttribute('normal').array;

         buffer_size = indx.length*3;
         single_bin_verts = new Float32Array(buffer_size);
         single_bin_norms = new Float32Array(buffer_size);

         for (let k=0;k<indx.length;++k) {
            let iii = indx[k]*3;
            single_bin_verts[k*3] = pos[iii];
            single_bin_verts[k*3+1] = pos[iii+1];
            single_bin_verts[k*3+2] = pos[iii+2];
            single_bin_norms[k*3] = norm[iii];
            single_bin_norms[k*3+1] = norm[iii+1];
            single_bin_norms[k*3+2] = norm[iii+2];
         }

      } else {

         let indicies = jsrp.Box3D.Indexes,
             normals = jsrp.Box3D.Normals,
             vertices = jsrp.Box3D.Vertices;

         buffer_size = indicies.length*3;
         single_bin_verts = new Float32Array(buffer_size);
         single_bin_norms = new Float32Array(buffer_size);

         for (let k=0,nn=-3;k<indicies.length;++k) {
            let vert = vertices[indicies[k]];
            single_bin_verts[k*3]   = vert.x-0.5;
            single_bin_verts[k*3+1] = vert.y-0.5;
            single_bin_verts[k*3+2] = vert.z-0.5;

            if (k%6===0) nn+=3;
            single_bin_norms[k*3]   = normals[nn];
            single_bin_norms[k*3+1] = normals[nn+1];
            single_bin_norms[k*3+2] = normals[nn+2];
         }
         use_helper = true;

         if (this.options.Box == 11) { use_colors = true; } else
         if (this.options.Box == 12) { use_colors = true; use_helper = false; }  else
         if (this.options.Color) { use_colors = true; use_opacity = 0.5; use_scale = false; use_helper = false; use_lambert = true; }
      }

      if (use_scale)
         use_scale = (this.gminbin || this.gmaxbin) ? 1 / Math.max(Math.abs(this.gminbin), Math.abs(this.gmaxbin)) : 1;

      let histo = this.getHisto(),
          i1 = handle.i1, i2 = handle.i2, di = handle.stepi,
          j1 = handle.j1, j2 = handle.j2, dj = handle.stepj,
          k1 = handle.k1, k2 = handle.k2, dk = handle.stepk,
          palette = null;

      if (use_colors) {
         palette = main.getHistPalette();
         this.createContour(main, palette);
      }

      if ((i2 <= i1) || (j2 <= j1) || (k2 <= k1))
         return true;

      let xaxis = this.getAxis("x"), yaxis = this.getAxis("y"), zaxis = this.getAxis("z"),
          scalex = (main.grx(xaxis.GetBinCoord(i2)) - main.grx(xaxis.GetBinCoord(i1))) / (i2 - i1) * di,
          scaley = (main.gry(yaxis.GetBinCoord(j2)) - main.gry(yaxis.GetBinCoord(j1))) / (j2 - j1) * dj,
          scalez = (main.grz(zaxis.GetBinCoord(k2)) - main.grz(zaxis.GetBinCoord(k1))) / (k2 - k1) * dk;

      let nbins = 0, i, j, k, wei, bin_content, cols_size = [], num_colors = 0, cols_sequence = [];

      for (i = i1; i < i2; i += di) {
         for (j = j1; j < j2; j += dj) {
            for (k = k1; k < k2; k += dk) {
               bin_content = histo.getBinContent(i+1, j+1, k+1);
               if (!this.options.Color && ((bin_content===0) || (bin_content < this.gminbin))) continue;
               wei = use_scale ? Math.pow(Math.abs(bin_content*use_scale), 0.3333) : 1;
               if (wei < 1e-3) continue; // do not draw empty or very small bins

               nbins++;

               if (!use_colors) continue;

               let colindx = palette.getContourIndex(bin_content);
               if (colindx >= 0) {
                  if (cols_size[colindx] === undefined) {
                     cols_size[colindx] = 0;
                     cols_sequence[colindx] = num_colors++;
                  }
                  cols_size[colindx]+=1;
               } else {
                  console.error('not found color for', bin_content);
               }
            }
         }
      }

      if (!use_colors) {
         cols_size.push(nbins);
         num_colors = 1;
         cols_sequence = [0];
      }

      let cols_nbins = new Array(num_colors),
          bin_verts = new Array(num_colors),
          bin_norms = new Array(num_colors),
          bin_tooltips = new Array(num_colors),
          helper_kind = new Array(num_colors),
          helper_indexes = new Array(num_colors),  // helper_kind == 1, use original vertices
          helper_positions = new Array(num_colors);  // helper_kind == 2, all vertices copied into separate buffer

      for(let ncol = 0; ncol < cols_size.length; ++ncol) {
         if (!cols_size[ncol]) continue; // ignore dummy colors

         nbins = cols_size[ncol]; // how many bins with specified color
         let nseq = cols_sequence[ncol];

         cols_nbins[nseq] = 0; // counter for the filled bins

         helper_kind[nseq] = 0;

         // 1 - use same vertices to create helper, one can use maximal 64K vertices
         // 2 - all vertices copied into separate buffer
         if (use_helper)
            helper_kind[nseq] = (nbins * buffer_size / 3 > 0xFFF0) ? 2 : 1;

         bin_verts[nseq] = new Float32Array(nbins * buffer_size);
         bin_norms[nseq] = new Float32Array(nbins * buffer_size);
         bin_tooltips[nseq] = new Int32Array(nbins);

         if (helper_kind[nseq]===1)
            helper_indexes[nseq] = new Uint16Array(nbins * jsrp.Box3D.MeshSegments.length);

         if (helper_kind[nseq]===2)
            helper_positions[nseq] = new Float32Array(nbins * jsrp.Box3D.Segments.length * 3);
      }

      let binx, grx, biny, gry, binz, grz;
      xaxis = this.getAxis("x"),
      yaxis = this.getAxis("y"),
      zaxis = this.getAxis("z");

      for (i = i1; i < i2; i += di) {
         binx = xaxis.GetBinCenter(i+1); grx = main.grx(binx);
         for (j = j1; j < j2; j += dj) {
            biny = yaxis.GetBinCenter(j+1); gry = main.gry(biny);
            for (k = k1; k < k2; k +=dk) {
               bin_content = histo.getBinContent(i+1, j+1, k+1);
               if (!this.options.Color && ((bin_content===0) || (bin_content < this.gminbin))) continue;

               wei = use_scale ? Math.pow(Math.abs(bin_content*use_scale), 0.3333) : 1;
               if (wei < 1e-3) continue; // do not show very small bins

               let nseq = 0;
               if (use_colors) {
                  let colindx = palette.getContourIndex(bin_content);
                  if (colindx < 0) continue;
                  nseq = cols_sequence[colindx];
               }

               nbins = cols_nbins[nseq];

               binz = zaxis.GetBinCenter(k+1); grz = main.grz(binz);

               // remember bin index for tooltip
               bin_tooltips[nseq][nbins] = histo.getBin(i+1, j+1, k+1);

               let vvv = nbins * buffer_size, bin_v = bin_verts[nseq], bin_n = bin_norms[nseq];

               // Grab the coordinates and scale that are being assigned to each bin
               for (let vi = 0; vi < buffer_size; vi+=3, vvv+=3) {
                  bin_v[vvv]   = grx + single_bin_verts[vi]*scalex*wei;
                  bin_v[vvv+1] = gry + single_bin_verts[vi+1]*scaley*wei;
                  bin_v[vvv+2] = grz + single_bin_verts[vi+2]*scalez*wei;

                  bin_n[vvv]   = single_bin_norms[vi];
                  bin_n[vvv+1] = single_bin_norms[vi+1];
                  bin_n[vvv+2] = single_bin_norms[vi+2];
               }

               if (helper_kind[nseq]===1) {
                  // reuse vertices created for the mesh
                  let helper_segments = jsrp.Box3D.MeshSegments;
                  vvv = nbins * helper_segments.length;
                  let shift = Math.round(nbins * buffer_size/3),
                      helper_i = helper_indexes[nseq];
                  for (let n=0;n<helper_segments.length;++n)
                     helper_i[vvv+n] = shift + helper_segments[n];
               }

               if (helper_kind[nseq]===2) {
                  let helper_segments = jsrp.Box3D.Segments,
                      helper_p = helper_positions[nseq];
                  vvv = nbins * helper_segments.length * 3;
                  for (let n=0;n<helper_segments.length;++n, vvv+=3) {
                     let vert = jsrp.Box3D.Vertices[helper_segments[n]];
                     helper_p[vvv]   = grx + (vert.x-0.5)*scalex*wei;
                     helper_p[vvv+1] = gry + (vert.y-0.5)*scaley*wei;
                     helper_p[vvv+2] = grz + (vert.z-0.5)*scalez*wei;
                  }
               }

               cols_nbins[nseq] = nbins+1;
            }
         }
      }

      for (let ncol = 0; ncol < cols_size.length; ++ncol) {
         if (!cols_size[ncol]) continue; // ignore dummy colors

         let nseq = cols_sequence[ncol];

         // BufferGeometries that store geometry of all bins
         let all_bins_buffgeom = new THREE.BufferGeometry();

         // Create mesh from bin buffergeometry
         all_bins_buffgeom.setAttribute('position', new THREE.BufferAttribute( bin_verts[nseq], 3 ) );
         all_bins_buffgeom.setAttribute('normal', new THREE.BufferAttribute( bin_norms[nseq], 3 ) );

         if (use_colors) fillcolor = palette.getColor(ncol);

         let material = use_lambert ? new THREE.MeshLambertMaterial({ color: fillcolor, opacity: use_opacity, transparent: (use_opacity<1) })
                                    : new THREE.MeshBasicMaterial({ color: fillcolor, opacity: use_opacity });

         let combined_bins = new THREE.Mesh(all_bins_buffgeom, material);

         combined_bins.bins = bin_tooltips[nseq];
         combined_bins.bins_faces = buffer_size/9;
         combined_bins.painter = this;

         combined_bins.scalex = tipscale*scalex;
         combined_bins.scaley = tipscale*scaley;
         combined_bins.scalez = tipscale*scalez;
         combined_bins.tip_color = 0x00FF00;
         combined_bins.use_scale = use_scale;

         combined_bins.tooltip = function(intersect) {
            if (!Number.isInteger(intersect.faceIndex)) {
<<<<<<< HEAD
               console.error('intersect.faceIndex not provided, check three.js version', THREE.REVISION, 'expected r121');
=======
               console.error(`intersect.faceIndex not provided, three.js version ${THREE.REVISION}, expected 127`);
>>>>>>> 54a757ac
               return null;
            }
            let indx = Math.floor(intersect.faceIndex / this.bins_faces);
            if ((indx<0) || (indx >= this.bins.length)) return null;

            let p = this.painter,
                main = p.getFramePainter(),
                tip = p.get3DToolTip(this.bins[indx]),
                grx = main.grx(p.getAxis("x").GetBinCoord(tip.ix-0.5)),
                gry = main.gry(p.getAxis("y").GetBinCoord(tip.iy-0.5)),
                grz = main.grz(p.getAxis("z").GetBinCoord(tip.iz-0.5)),
                wei = this.use_scale ? Math.pow(Math.abs(tip.value*this.use_scale), 0.3333) : 1;

            tip.x1 = grx - this.scalex*wei; tip.x2 = grx + this.scalex*wei;
            tip.y1 = gry - this.scaley*wei; tip.y2 = gry + this.scaley*wei;
            tip.z1 = grz - this.scalez*wei; tip.z2 = grz + this.scalez*wei;

            tip.color = this.tip_color;

            return tip;
         };

         main.toplevel.add(combined_bins);

         if (helper_kind[nseq] > 0) {
            let lcolor = this.v7EvalColor("line_color", "lightblue"),
                helper_material = new THREE.LineBasicMaterial( { color: lcolor } ),
                lines = null;

            if (helper_kind[nseq] === 1) {
               // reuse positions from the mesh - only special index was created
               lines = jsrp.createLineSegments( bin_verts[nseq], helper_material, helper_indexes[nseq] );
            } else {
               lines = jsrp.createLineSegments( helper_positions[nseq], helper_material );
            }

            main.toplevel.add(lines);
         }
      }

      if (use_colors)
         this.updatePaletteDraw();
   }

   /** @summary Redraw of 3D histogram
     * @private */
   RH3Painter.prototype.redraw = function(reason) {

      let main = this.getFramePainter(); // who makes axis and 3D drawing

      if (reason == "resize") {
         if (main.resize3D()) main.render3D();
         return;
      }

      main.create3DScene(this.options.Render3D);
      main.setAxesRanges(this.getAxis("x"), this.xmin, this.xmax, this.getAxis("y"), this.ymin, this.ymax, this.getAxis("z"), this.zmin, this.zmax);
      main.set3DOptions(this.options);
      main.drawXYZ(main.toplevel, { zoom: JSROOT.settings.Zooming, ndim: 3 });

      this.drawingBins(reason)
          .then(() => this.draw3DBins()) // called when bins received from server, must be reentrant
          .then(() => {
             main.render3D();
             main.addKeysHandler();
          });
   }

   /** @summary Fill pad toolbar with RH3-related functions
     * @private */
   RH3Painter.prototype.fillToolbar = function() {
      let pp = this.getPadPainter();
      if (!pp) return;

      pp.addPadButton("auto_zoom", 'Unzoom all axes', 'ToggleZoom', "Ctrl *");
      if (this.draw_content)
         pp.addPadButton("statbox", 'Toggle stat box', "ToggleStatBox");
      pp.showPadButtons();
   }

   /** @summary Checks if it makes sense to zoom inside specified axis range */
   RH3Painter.prototype.canZoomInside = function(axis,min,max) {
      let obj = this.getHisto();
      if (obj) obj = obj["f"+axis.toUpperCase()+"axis"];
      return !obj || (obj.FindBin(max,0.5) - obj.FindBin(min,0) > 1);
   }

   /** @summary Perform automatic zoom inside non-zero region of histogram
     * @private */
   RH3Painter.prototype.autoZoom = function() {
      let i1 = this.getSelectIndex("x", "left"),
          i2 = this.getSelectIndex("x", "right"),
          j1 = this.getSelectIndex("y", "left"),
          j2 = this.getSelectIndex("y", "right"),
          k1 = this.getSelectIndex("z", "left"),
          k2 = this.getSelectIndex("z", "right"),
          i, j, k, histo = this.getHisto();

      if ((i1 === i2) || (j1 === j2) || (k1 === k2)) return;

      // first find minimum
      let min = histo.getBinContent(i1 + 1, j1 + 1, k1+1);
      for (i = i1; i < i2; ++i)
         for (j = j1; j < j2; ++j)
            for (k = k1; k < k2; ++k)
               min = Math.min(min, histo.getBinContent(i+1, j+1, k+1));

      if (min>0) return; // if all points positive, no chance for autoscale

      let ileft = i2, iright = i1, jleft = j2, jright = j1, kleft = k2, kright = k1;

      for (i = i1; i < i2; ++i)
         for (j = j1; j < j2; ++j)
            for (k = k1; k < k2; ++k)
               if (histo.getBinContent(i+1, j+1, k+1) > min) {
                  if (i < ileft) ileft = i;
                  if (i >= iright) iright = i + 1;
                  if (j < jleft) jleft = j;
                  if (j >= jright) jright = j + 1;
                  if (k < kleft) kleft = k;
                  if (k >= kright) kright = k + 1;
               }

      let xmin, xmax, ymin, ymax, zmin, zmax, isany = false;

      if ((ileft === iright-1) && (ileft > i1+1) && (iright < i2-1)) { ileft--; iright++; }
      if ((jleft === jright-1) && (jleft > j1+1) && (jright < j2-1)) { jleft--; jright++; }
      if ((kleft === kright-1) && (kleft > k1+1) && (kright < k2-1)) { kleft--; kright++; }

      if ((ileft > i1 || iright < i2) && (ileft < iright - 1)) {
         xmin = this.getAxis("x").GetBinLowEdge(ileft+1);
         xmax = this.getAxis("x").GetBinLowEdge(iright+1);
         isany = true;
      }

      if ((jleft > j1 || jright < j2) && (jleft < jright - 1)) {
         ymin = this.getAxis("y").GetBinLowEdge(jleft+1);
         ymax = this.getAxis("y").GetBinLowEdge(jright+1);
         isany = true;
      }

      if ((kleft > k1 || kright < k2) && (kleft < kright - 1)) {
         zmin = this.getAxis("z").GetBinLowEdge(kleft+1);
         zmax = this.getAxis("z").GetBinLowEdge(kright+1);
         isany = true;
      }

      if (isany) this.getFramePainter().zoom(xmin, xmax, ymin, ymax, zmin, zmax);
   }

   /** @summary Fill histogram context menu
     * @private */
   RH3Painter.prototype.fillHistContextMenu = function(menu) {

      let sett = jsrp.getDrawSettings("ROOT." + this.getObject()._typename, 'nosame');

      menu.addDrawMenu("Draw with", sett.opts, arg => {
         if (arg==='inspect')
            return this.showInspector();

         this.decodeOptions(arg);

         this.interactiveRedraw(true, "drawopt");
      });
   }

   let drawHist3 = (divid, histo /*, opt*/) => {
      // create painter and add it to canvas
      let painter = new RH3Painter(divid, histo);

      return jsrp.ensureRCanvas(painter, "3d").then(() => {

         painter.setAsMainPainter();

         painter.options = { Box: 0, Scatter: false, Sphere: 0, Color: false, minimum: -1111, maximum: -1111 };

         let kind = painter.v7EvalAttr("kind", ""),
             sub = painter.v7EvalAttr("sub", 0),
             o = painter.options;

         switch(kind) {
            case "box": o.Box = 10 + sub; break;
            case "sphere": o.Sphere = 10 + sub; break;
            case "col": o.Color = true; break;
            case "scat": o.Scatter = true;  break;
            default: o.Box = 10;
         }

         painter.scanContent();
         painter.redraw();
         return painter;
      });
   }

   JSROOT.v7.RH3Painter = RH3Painter;

   JSROOT.v7.drawHist3 = drawHist3;

   return JSROOT;
});<|MERGE_RESOLUTION|>--- conflicted
+++ resolved
@@ -1206,11 +1206,7 @@
 
          mesh.tooltip = function(intersect) {
             if (!Number.isInteger(intersect.faceIndex)) {
-<<<<<<< HEAD
-               console.error('faceIndex not provided, check three.js version', THREE.REVISION, 'expected r121');
-=======
                console.error(`intersect.faceIndex not provided, three.js version ${THREE.REVISION}, expected 127`);
->>>>>>> 54a757ac
                return null;
             }
 
@@ -2034,11 +2030,7 @@
 
        line.tooltip = function(intersect) {
           if (!Number.isInteger(intersect.index)) {
-<<<<<<< HEAD
-             console.error('segment index not provided, check three.js version', THREE.REVISION, 'expected r121');
-=======
              console.error(`intersect.index not provided, three.js version ${THREE.REVISION}, expected 127`);
->>>>>>> 54a757ac
              return null;
           }
 
@@ -2521,17 +2513,9 @@
       return pnts.createPoints({ color: this.v7EvalColor("fill_color", "red"), promise: true }).then(mesh => {
          main.toplevel.add(mesh);
 
-<<<<<<< HEAD
-      mesh.tooltip = function(intersect) {
-         if (!Number.isInteger(intersect.index)) {
-            console.error('intersect.index not provided, check three.js version', THREE.REVISION, 'expected r121');
-            return null;
-         }
-=======
          mesh.bins = bins;
          mesh.painter = this;
          mesh.tip_color = 0x00FF00;
->>>>>>> 54a757ac
 
          mesh.tooltip = function(intersect) {
             if (!Number.isInteger(intersect.index)) {
@@ -2555,13 +2539,8 @@
             tip.color = this.tip_color;
             tip.opacity = 0.3;
 
-<<<<<<< HEAD
-         return tip;
-      };
-=======
             return tip;
          };
->>>>>>> 54a757ac
 
          return true;
       });
@@ -2836,11 +2815,7 @@
 
          combined_bins.tooltip = function(intersect) {
             if (!Number.isInteger(intersect.faceIndex)) {
-<<<<<<< HEAD
-               console.error('intersect.faceIndex not provided, check three.js version', THREE.REVISION, 'expected r121');
-=======
                console.error(`intersect.faceIndex not provided, three.js version ${THREE.REVISION}, expected 127`);
->>>>>>> 54a757ac
                return null;
             }
             let indx = Math.floor(intersect.faceIndex / this.bins_faces);
