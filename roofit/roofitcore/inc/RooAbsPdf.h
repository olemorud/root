--- conflicted
+++ resolved
@@ -404,16 +404,8 @@
   static TString _normRangeOverride ; 
 
 private:
-<<<<<<< HEAD
-  template<class Minimizer>
-  int calculateAsymptoticCorrectedCovMatrix(Minimizer& minimizer, RooAbsData const& data);
-
-  template<class Minimizer>
-  int calculateSumW2CorrectedCovMatrix(Minimizer& minimizer, RooAbsReal const& nll) const;
-=======
   int calcAsymptoticCorrectedCovariance(RooMinimizer& minimizer, RooAbsData const& data);
   int calcSumW2CorrectedCovariance(RooMinimizer& minimizer, RooAbsReal const& nll) const;
->>>>>>> 54a757ac
   
   ClassDef(RooAbsPdf,5) // Abstract PDF with normalization support
 };
