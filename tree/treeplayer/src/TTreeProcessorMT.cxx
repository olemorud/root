// @(#)root/thread:$Id$
// Authors: Enric Tejedor, Enrico Guiraud CERN  05/06/2018

/*************************************************************************
 * Copyright (C) 1995-2020, Rene Brun and Fons Rademakers.               *
 * All rights reserved.                                                  *
 *                                                                       *
 * For the licensing terms see $ROOTSYS/LICENSE.                         *
 * For the list of contributors see $ROOTSYS/README/CREDITS.             *
 *************************************************************************/

/** \class ROOT::TTreeProcessorMT
    \ingroup Parallelism
    \brief A class to process the entries of a TTree in parallel.

By means of its Process method, ROOT::TTreeProcessorMT provides a way to process the
entries of a TTree in parallel. When invoking TTreeProcessor::Process, the user
passes a function whose only parameter is a TTreeReader. The function iterates
on a subrange of entries by using that TTreeReader.

The implementation of ROOT::TTreeProcessorMT parallelizes the processing of the subranges,
each corresponding to a cluster in the TTree. This is possible thanks to the use
of a ROOT::TThreadedObject, so that each thread works with its own TFile and TTree
objects.
*/

#include "TROOT.h"
#include "ROOT/TTreeProcessorMT.hxx"

using namespace ROOT;

namespace {

/// A cluster of entries
struct EntryCluster {
   Long64_t start;
   Long64_t end;
};

// note that this routine assumes global entry numbers
static bool ClustersAreSortedAndContiguous(const std::vector<std::vector<EntryCluster>> &cls)
{
   Long64_t last_end = 0ll;
   for (const auto &fcl : cls) {
      for (const auto &c : fcl) {
         if (last_end != c.start)
            return false;
         last_end = c.end;
      }
   }
   return true;
}

/// Take a vector of vectors of EntryClusters (a vector per file), filter the entries according to entryList, and
/// and return a new vector of vectors of EntryClusters where cluster start/end entry numbers have been converted to
/// TEntryList-local entry numbers.
///
/// This routine assumes that entry numbers in the TEntryList (and, if present, in the sub-entrylists) are in
/// ascending order, i.e., for n > m:
///   elist.GetEntry(n) + tree_offset_for_entry_from_elist(n) > elist.GetEntry(m) + tree_offset_for_entry_from_elist(m)
static std::vector<std::vector<EntryCluster>>
ConvertToElistClusters(std::vector<std::vector<EntryCluster>> &&clusters, TEntryList &entryList,
                       const std::vector<std::string> &treeNames, const std::vector<std::string> &fileNames,
                       const std::vector<Long64_t> &entriesPerFile)
{
   R__ASSERT(entryList.GetN() > 0); // wasteful to call this function if it has nothing to do
   R__ASSERT(ClustersAreSortedAndContiguous(clusters));

   const bool listHasGlobalEntryNumbers = entryList.GetLists() == nullptr;
   const auto nFiles = clusters.size();

   std::unique_ptr<TChain> chain;
   using NextFn_t = Long64_t (*)(Long64_t &, TEntryList &, TChain *);
   // A function that advances TEntryList and returns global entry numbers or -1 if we reached the end
   // (might or might not need a TChain depending on whether listHasGlobalEntryNumbers)
   NextFn_t Next;
   if (listHasGlobalEntryNumbers) {
      Next = [](Long64_t &elEntry, TEntryList &elist, TChain *) {
         ++elEntry;
         return elist.Next();
      };
   } else {
      // we need `chain` to be able to convert local entry numbers to global entry numbers in `Next`
      chain.reset(new TChain());
      for (auto i = 0u; i < nFiles; ++i)
<<<<<<< HEAD
         chain->Add((fileNames[i] + "?query#" + treeNames[i]).c_str(), entriesPerFile[i]);
=======
         chain->Add((fileNames[i] + "?#" + treeNames[i]).c_str(), entriesPerFile[i]);
>>>>>>> 54a757ac
      Next = [](Long64_t &elEntry, TEntryList &elist, TChain *ch) {
         ++elEntry;
         int treenum = -1;
         Long64_t localEntry = elist.GetEntryAndTree(elEntry, treenum);
         if (localEntry == -1ll)
            return localEntry;
         return localEntry + ch->GetTreeOffset()[treenum];
      };
   }

   // the call to GetEntry also serves the purpose to reset TEntryList::fLastIndexQueried,
   // so we can be sure TEntryList::Next will return the correct thing
   Long64_t elistEntry = 0ll;
   Long64_t entry = entryList.GetEntry(elistEntry);

   std::vector<std::vector<EntryCluster>> elistClusters;

   for (auto fileN = 0u; fileN < nFiles; ++fileN) {
      std::vector<EntryCluster> elistClustersForFile;
      for (const auto &c : clusters[fileN]) {
         if (entry >= c.end || entry == -1ll) // no entrylist entries in this cluster
            continue;
         R__ASSERT(entry >= c.start); // current entry should never come before the cluster we are looking at
         const Long64_t elistRangeStart = elistEntry;
         // advance entry list until the entrylist entry goes beyond the end of the cluster
         while (entry < c.end && entry != -1ll)
            entry = Next(elistEntry, entryList, chain.get());
         elistClustersForFile.emplace_back(EntryCluster{elistRangeStart, elistEntry});
      }
      elistClusters.emplace_back(std::move(elistClustersForFile));
   }

   R__ASSERT(elistClusters.size() == clusters.size()); // same number of files
   R__ASSERT(ClustersAreSortedAndContiguous(elistClusters));

   entryList.GetEntry(0ll); // reset TEntryList internal state, lest we incur in ROOT-10807
   return elistClusters;
}

// EntryClusters and number of entries per file
using ClustersAndEntries = std::pair<std::vector<std::vector<EntryCluster>>, std::vector<Long64_t>>;

////////////////////////////////////////////////////////////////////////
/// Return a vector of cluster boundaries for the given tree and files.
static ClustersAndEntries MakeClusters(const std::vector<std::string> &treeNames,
                                       const std::vector<std::string> &fileNames, const unsigned int maxTasksPerFile)
{
   // Note that as a side-effect of opening all files that are going to be used in the
   // analysis once, all necessary streamers will be loaded into memory.
   TDirectory::TContext c;
   const auto nFileNames = fileNames.size();
   std::vector<std::vector<EntryCluster>> clustersPerFile;
   std::vector<Long64_t> entriesPerFile;
   entriesPerFile.reserve(nFileNames);
   Long64_t offset = 0ll;
   for (auto i = 0u; i < nFileNames; ++i) {
      const auto &fileName = fileNames[i];
      const auto &treeName = treeNames[i];

      std::unique_ptr<TFile> f(TFile::Open(fileName.c_str())); // need TFile::Open to load plugins if need be
      if (!f || f->IsZombie()) {
         const auto msg = "TTreeProcessorMT::Process: an error occurred while opening file \"" + fileName + "\"";
         throw std::runtime_error(msg);
      }
      auto *t = f->Get<TTree>(treeName.c_str()); // t will be deleted by f

      if (!t) {
         const auto msg = "TTreeProcessorMT::Process: an error occurred while getting tree \"" + treeName +
                          "\" from file \"" + fileName + "\"";
         throw std::runtime_error(msg);
      }

      auto clusterIter = t->GetClusterIterator(0);
      Long64_t start = 0ll, end = 0ll;
      const Long64_t entries = t->GetEntries();
      // Iterate over the clusters in the current file
      std::vector<EntryCluster> clusters;
      while ((start = clusterIter()) < entries) {
         end = clusterIter.GetNextEntry();
         // Add the current file's offset to start and end to make them (chain) global
         clusters.emplace_back(EntryCluster{start + offset, end + offset});
      }
      offset += entries;
      clustersPerFile.emplace_back(std::move(clusters));
      entriesPerFile.emplace_back(entries);
   }

   // Here we "fuse" clusters together if the number of clusters is too big with respect to
   // the number of slots, otherwise we can incur in an overhead which is big enough
   // to make parallelisation detrimental to performance.
   // For example, this is the case when, following a merging of many small files, a file
   // contains a tree with many entries and with clusters of just a few entries each.
   // Another problematic case is a high number of slots (e.g. 256) coupled with a high number
   // of files (e.g. 1000 files): the large amount of files might result in a large amount
   // of tasks, but the elevated concurrency level makes the little synchronization required by
   // task initialization very expensive. In this case it's better to simply process fewer, larger tasks.
   // Cluster-merging can help reduce the number of tasks down to a minumum of one task per file.
   //
   // The criterion according to which we fuse clusters together is to have around
   // TTreeProcessorMT::GetTasksPerWorkerHint() clusters per slot.
   // Concretely, for each file we will cap the number of tasks to ceil(GetTasksPerWorkerHint() * nWorkers / nFiles).

   std::vector<std::vector<EntryCluster>> eventRangesPerFile(clustersPerFile.size());
   auto clustersPerFileIt = clustersPerFile.begin();
   auto eventRangesPerFileIt = eventRangesPerFile.begin();
   for (; clustersPerFileIt != clustersPerFile.end(); clustersPerFileIt++, eventRangesPerFileIt++) {
      const auto clustersInThisFileSize = clustersPerFileIt->size();
      const auto nFolds = clustersInThisFileSize / maxTasksPerFile;
      // If the number of clusters is less than maxTasksPerFile
      // we take the clusters as they are
      if (nFolds == 0) {
         *eventRangesPerFileIt = std::move(*clustersPerFileIt);
         continue;
      }
      // Otherwise, we have to merge clusters, distributing the reminder evenly
      // onto the first clusters
      auto nReminderClusters = clustersInThisFileSize % maxTasksPerFile;
      const auto &clustersInThisFile = *clustersPerFileIt;
      for (auto i = 0ULL; i < clustersInThisFileSize; ++i) {
         const auto start = clustersInThisFile[i].start;
         // We lump together at least nFolds clusters, therefore
         // we need to jump ahead of nFolds-1.
         i += (nFolds - 1);
         // We now add a cluster if we have some reminder left
         if (nReminderClusters > 0) {
            i += 1U;
            nReminderClusters--;
         }
         const auto end = clustersInThisFile[i].end;
         eventRangesPerFileIt->emplace_back(EntryCluster({start, end}));
      }
   }

   return std::make_pair(std::move(eventRangesPerFile), std::move(entriesPerFile));
}

////////////////////////////////////////////////////////////////////////
/// Return a vector containing the number of entries of each file of each friend TChain
static std::vector<std::vector<Long64_t>> GetFriendEntries(const Internal::TreeUtils::RFriendInfo &friendInfo)
{

   const auto &friendNames = friendInfo.fFriendNames;
   const auto &friendFileNames = friendInfo.fFriendFileNames;
   const auto &friendChainSubNames = friendInfo.fFriendChainSubNames;

   std::vector<std::vector<Long64_t>> friendEntries;
   const auto nFriends = friendNames.size();
   for (auto i = 0u; i < nFriends; ++i) {
      std::vector<Long64_t> nEntries;
      const auto &thisFriendName = friendNames[i].first;
      const auto &thisFriendFiles = friendFileNames[i];
      const auto &thisFriendChainSubNames = friendChainSubNames[i];
      // If this friend has chain sub names, it means it's a TChain.
      // In this case, we need to traverse all files that make up the TChain,
      // retrieve the correct sub tree from each file and store the number of
      // entries for that sub tree.
      if (!thisFriendChainSubNames.empty()) {
         // Traverse together filenames and respective treenames
         for (auto fileidx = 0u; fileidx < thisFriendFiles.size(); ++fileidx) {
            std::unique_ptr<TFile> curfile(TFile::Open(thisFriendFiles[fileidx].c_str()));
            if (!curfile || curfile->IsZombie())
               throw std::runtime_error("TTreeProcessorMT::GetFriendEntries: Could not open file \"" +
                                        thisFriendFiles[fileidx] + "\"");
            // thisFriendChainSubNames[fileidx] stores the name of the current
            // subtree in the TChain stored in the current file.
            TTree *curtree = curfile->Get<TTree>(thisFriendChainSubNames[fileidx].c_str());
            if (!curtree)
               throw std::runtime_error("TTreeProcessorMT::GetFriendEntries: Could not retrieve TTree \"" +
                                        thisFriendChainSubNames[fileidx] + "\" from file \"" +
                                        thisFriendFiles[fileidx] + "\"");
            nEntries.emplace_back(curtree->GetEntries());
         }
         // Otherwise, if there are no sub names for the current friend, it means
         // it's a TTree. We can safely use `thisFriendName` as the name of the tree
         // to retrieve from the file in `thisFriendFiles`
      } else {
         for (const auto &fname : thisFriendFiles) {
            std::unique_ptr<TFile> f(TFile::Open(fname.c_str()));
            if (!f || f->IsZombie())
               throw std::runtime_error("TTreeProcessorMT::GetFriendEntries: Could not open file \"" + fname + "\"");
            TTree *t = f->Get<TTree>(thisFriendName.c_str());
            if (!t)
               throw std::runtime_error("TTreeProcessorMT::GetFriendEntries: Could not retrieve TTree \"" +
                                        thisFriendName + "\" from file \"" + fname + "\"");
            nEntries.emplace_back(t->GetEntries());
         }
      }
      // Store the vector with entries for each file in the current tree/chain.
      friendEntries.emplace_back(std::move(nEntries));
   }

   return friendEntries;
}

} // anonymous namespace

namespace ROOT {

unsigned int TTreeProcessorMT::fgTasksPerWorkerHint = 10U;

namespace Internal {

////////////////////////////////////////////////////////////////////////////////
/// Construct fChain, also adding friends if needed and injecting knowledge of offsets if available.
/// \param[in] treeNames Name of the tree for each file in `fileNames`.
/// \param[in] fileNames Files to be opened.
/// \param[in] friendInfo Information about TTree friends, if any.
/// \param[in] nEntries Number of entries to be processed.
/// \param[in] friendEntries Number of entries in each friend. Expected to have same ordering as friendInfo.
void TTreeView::MakeChain(const std::vector<std::string> &treeNames, const std::vector<std::string> &fileNames,
                          const TreeUtils::RFriendInfo &friendInfo, const std::vector<Long64_t> &nEntries,
                          const std::vector<std::vector<Long64_t>> &friendEntries)
{

   const auto &friendNames = friendInfo.fFriendNames;
   const auto &friendFileNames = friendInfo.fFriendFileNames;
   const auto &friendChainSubNames = friendInfo.fFriendChainSubNames;

   fChain.reset(new TChain());
   const auto nFiles = fileNames.size();
   for (auto i = 0u; i < nFiles; ++i) {
<<<<<<< HEAD
      fChain->Add((fileNames[i] + "?query#" + treeNames[i]).c_str(), nEntries[i]);
=======
      fChain->Add((fileNames[i] + "?#" + treeNames[i]).c_str(), nEntries[i]);
>>>>>>> 54a757ac
   }
   fChain->ResetBit(TObject::kMustCleanup);

   fFriends.clear();
   const auto nFriends = friendNames.size();
   for (auto i = 0u; i < nFriends; ++i) {
      const auto &thisFriendNameAlias = friendNames[i];
      const auto &thisFriendName = thisFriendNameAlias.first;
      const auto &thisFriendAlias = thisFriendNameAlias.second;
      const auto &thisFriendFiles = friendFileNames[i];
      const auto &thisFriendChainSubNames = friendChainSubNames[i];
      const auto &thisFriendEntries = friendEntries[i];

      // Build a friend chain
      auto frChain = std::make_unique<TChain>(thisFriendName.c_str());
      const auto nFileNames = friendFileNames[i].size();
      if (thisFriendChainSubNames.empty()) {
         // If there are no chain subnames, the friend was a TTree. It's safe
         // to add to the chain the filename directly.
         for (auto j = 0u; j < nFileNames; ++j) {
            frChain->Add(thisFriendFiles[j].c_str(), thisFriendEntries[j]);
         }
      } else {
         // Otherwise, the new friend chain needs to be built using the nomenclature
         // "filename/treename" as argument to `TChain::Add`
         for (auto j = 0u; j < nFileNames; ++j) {
            frChain->Add((thisFriendFiles[j] + "?#" + thisFriendChainSubNames[j]).c_str(), thisFriendEntries[j]);
         }
      }

      // Make it friends with the main chain
      fChain->AddFriend(frChain.get(), thisFriendAlias.c_str());
      fFriends.emplace_back(std::move(frChain));
   }
}

//////////////////////////////////////////////////////////////////////////
/// Get a TTreeReader for the current tree of this view.
std::unique_ptr<TTreeReader>
TTreeView::GetTreeReader(Long64_t start, Long64_t end, const std::vector<std::string> &treeNames,
                         const std::vector<std::string> &fileNames, const TreeUtils::RFriendInfo &friendInfo,
                         const TEntryList &entryList, const std::vector<Long64_t> &nEntries,
                         const std::vector<std::vector<Long64_t>> &friendEntries)
{
   const bool hasEntryList = entryList.GetN() > 0;
   const bool usingLocalEntries = friendInfo.fFriendNames.empty() && !hasEntryList;
   const bool needNewChain =
      fChain == nullptr || (usingLocalEntries && (fileNames[0] != fChain->GetListOfFiles()->At(0)->GetTitle() ||
                                                  treeNames[0] != fChain->GetListOfFiles()->At(0)->GetName()));
   if (needNewChain) {
      MakeChain(treeNames, fileNames, friendInfo, nEntries, friendEntries);
      if (hasEntryList) {
         fEntryList.reset(new TEntryList(entryList));
         if (fEntryList->GetLists() != nullptr) {
            // need to associate the TEntryList to the TChain for the latter to set entry the fTreeNumbers of the
            // sub-lists of the former...
            fChain->SetEntryList(fEntryList.get());
            fEntryList->ResetBit(TObject::kCanDelete); // ...but we want to retain ownership
         }
      }
   }
   auto reader = std::make_unique<TTreeReader>(fChain.get(), fEntryList.get());
   reader->SetEntriesRange(start, end);
   return reader;
}

} // namespace Internal
} // namespace ROOT

/////////////////////////////////////////////////////////////////////////////////////////////////
/// Retrieve the names of the TTrees in each of the input files, throw if a TTree cannot be found.
std::vector<std::string> TTreeProcessorMT::FindTreeNames()
{
   std::vector<std::string> treeNames;

   if (fFileNames.empty()) // This can never happen
      throw std::runtime_error("Empty list of files and no tree name provided");

   ::TDirectory::TContext ctxt(gDirectory);
   for (const auto &fname : fFileNames) {
      std::string treeName;
      std::unique_ptr<TFile> f(TFile::Open(fname.c_str()));
      TIter next(f->GetListOfKeys());
      while (auto *key = static_cast<TKey *>(next())) {
         const char *className = key->GetClassName();
         if (strcmp(className, "TTree") == 0) {
            treeName = key->GetName();
            break;
         }
      }
      if (treeName.empty())
         throw std::runtime_error("Cannot find any tree in file " + fname);
      treeNames.emplace_back(std::move(treeName));
   }

   return treeNames;
}

////////////////////////////////////////////////////////////////////////
/// Constructor based on a file name.
/// \param[in] filename Name of the file containing the tree to process.
/// \param[in] treename Name of the tree to process. If not provided, the implementation will search
///            for a TTree key in the file and will use the first one it finds.
/// \param[in] nThreads Number of threads to create in the underlying thread-pool. The semantics of this argument are
///                     the same as for TThreadExecutor.
TTreeProcessorMT::TTreeProcessorMT(std::string_view filename, std::string_view treename, UInt_t nThreads)
   : fFileNames({std::string(filename)}),
     fTreeNames(treename.empty() ? FindTreeNames() : std::vector<std::string>{std::string(treename)}), fFriendInfo(),
     fPool(nThreads)
{
   ROOT::EnableThreadSafety();
}

std::vector<std::string> CheckAndConvert(const std::vector<std::string_view> &views)
{
   if (views.empty())
      throw std::runtime_error("The provided list of file names is empty");

   std::vector<std::string> strings;
   strings.reserve(views.size());
   for (const auto &v : views)
      strings.emplace_back(v);
   return strings;
}

////////////////////////////////////////////////////////////////////////
/// Constructor based on a collection of file names.
/// \param[in] filenames Collection of the names of the files containing the tree to process.
/// \param[in] treename Name of the tree to process. If not provided, the implementation will
///                     search filenames for a TTree key and will use the first one it finds in each file.
/// \param[in] nThreads Number of threads to create in the underlying thread-pool. The semantics of this argument are
///                     the same as for TThreadExecutor.
///
/// If different files contain TTrees with different names and automatic TTree name detection is not an option
/// (for example, because some of the files contain multiple TTrees) please manually create a TChain and pass
/// it to the appropriate TTreeProcessorMT constructor.
TTreeProcessorMT::TTreeProcessorMT(const std::vector<std::string_view> &filenames, std::string_view treename,
                                   UInt_t nThreads)
   : fFileNames(CheckAndConvert(filenames)),
     fTreeNames(treename.empty() ? FindTreeNames()
                                 : std::vector<std::string>(fFileNames.size(), std::string(treename))),
     fFriendInfo(), fPool(nThreads)
{
   ROOT::EnableThreadSafety();
}

////////////////////////////////////////////////////////////////////////
/// Constructor based on a TTree and a TEntryList.
/// \param[in] tree Tree or chain of files containing the tree to process.
/// \param[in] entries List of entry numbers to process.
/// \param[in] nThreads Number of threads to create in the underlying thread-pool. The semantics of this argument are
///                     the same as for TThreadExecutor.
TTreeProcessorMT::TTreeProcessorMT(TTree &tree, const TEntryList &entries, UInt_t nThreads)
   : fFileNames(Internal::TreeUtils::GetFileNamesFromTree(tree)),
     fTreeNames(Internal::TreeUtils::GetTreeFullPaths(tree)), fEntryList(entries),
     fFriendInfo(Internal::TreeUtils::GetFriendInfo(tree)), fPool(nThreads)
{
   ROOT::EnableThreadSafety();
}

////////////////////////////////////////////////////////////////////////
/// Constructor based on a TTree.
/// \param[in] tree Tree or chain of files containing the tree to process.
/// \param[in] nThreads Number of threads to create in the underlying thread-pool. The semantics of this argument are
///                     the same as for TThreadExecutor.
TTreeProcessorMT::TTreeProcessorMT(TTree &tree, UInt_t nThreads) : TTreeProcessorMT(tree, TEntryList(), nThreads) {}

//////////////////////////////////////////////////////////////////////////////
/// Process the entries of a TTree in parallel. The user-provided function
/// receives a TTreeReader which can be used to iterate on a subrange of
/// entries
/// ~~~{.cpp}
/// TTreeProcessorMT::Process([](TTreeReader& readerSubRange) {
///                            // Select branches to read
///                            while (readerSubRange.Next()) {
///                                // Use content of current entry
///                            }
///                         });
/// ~~~
/// The user needs to be aware that each of the subranges can potentially
/// be processed in parallel. This means that the code of the user function
/// should be thread safe.
///
/// \param[in] func User-defined function that processes a subrange of entries
void TTreeProcessorMT::Process(std::function<void(TTreeReader &)> func)
{
   // compute number of tasks per file
   const unsigned int maxTasksPerFile =
      std::ceil(float(GetTasksPerWorkerHint() * fPool.GetPoolSize()) / float(fFileNames.size()));

   // If an entry list or friend trees are present, we need to generate clusters with global entry numbers,
   // so we do it here for all files.
   // Otherwise we can do it later, concurrently for each file, and clusters will contain local entry numbers.
   // TODO: in practice we could also find clusters per-file in the case of no friends and a TEntryList with
   // sub-entrylists.
   const bool hasFriends = !fFriendInfo.fFriendNames.empty();
   const bool hasEntryList = fEntryList.GetN() > 0;
   const bool shouldRetrieveAllClusters = hasFriends || hasEntryList;
   ClustersAndEntries clusterAndEntries{};
   if (shouldRetrieveAllClusters) {
      clusterAndEntries = MakeClusters(fTreeNames, fFileNames, maxTasksPerFile);
      if (hasEntryList)
         clusterAndEntries.first = ConvertToElistClusters(std::move(clusterAndEntries.first), fEntryList, fTreeNames,
                                                          fFileNames, clusterAndEntries.second);
   }

   const auto &clusters = clusterAndEntries.first;
   const auto &entries = clusterAndEntries.second;

   // Retrieve number of entries for each file for each friend tree
   const auto friendEntries = hasFriends ? GetFriendEntries(fFriendInfo) : std::vector<std::vector<Long64_t>>{};

   // Parent task, spawns tasks that process each of the entry clusters for each input file
   // TODO: for readability we should have two versions of this lambda, for shouldRetrieveAllClusters == true/false
   auto processFile = [&](std::size_t fileIdx) {
      // theseFiles contains either all files or just the single file to process
      const auto &theseFiles = shouldRetrieveAllClusters ? fFileNames : std::vector<std::string>({fFileNames[fileIdx]});
      // either all tree names or just the single tree to process
      const auto &theseTrees = shouldRetrieveAllClusters ? fTreeNames : std::vector<std::string>({fTreeNames[fileIdx]});
      // Evaluate clusters (with local entry numbers) and number of entries for this file, if needed
      const auto theseClustersAndEntries =
         shouldRetrieveAllClusters ? ClustersAndEntries{} : MakeClusters(theseTrees, theseFiles, maxTasksPerFile);

      // All clusters for the file to process, either with global or local entry numbers
      const auto &thisFileClusters = shouldRetrieveAllClusters ? clusters[fileIdx] : theseClustersAndEntries.first[0];

      // Either all number of entries or just the ones for this file
      const auto &theseEntries =
         shouldRetrieveAllClusters ? entries : std::vector<Long64_t>({theseClustersAndEntries.second[0]});

      auto processCluster = [&](const EntryCluster &c) {
         auto r = fTreeView->GetTreeReader(c.start, c.end, theseTrees, theseFiles, fFriendInfo, fEntryList,
                                           theseEntries, friendEntries);
         func(*r);
      };

      fPool.Foreach(processCluster, thisFileClusters);
   };

   std::vector<std::size_t> fileIdxs(fFileNames.size());
   std::iota(fileIdxs.begin(), fileIdxs.end(), 0u);

   fPool.Foreach(processFile, fileIdxs);
}

////////////////////////////////////////////////////////////////////////
/// \brief Retrieve the current value for the desired number of tasks per worker.
/// \return The desired number of tasks to be created per worker. TTreeProcessorMT uses this value as an hint.
unsigned int TTreeProcessorMT::GetTasksPerWorkerHint()
{
   return fgTasksPerWorkerHint;
}

////////////////////////////////////////////////////////////////////////
/// \brief Set the hint for the desired number of tasks created per worker.
/// \param[in] tasksPerWorkerHint Desired number of tasks per worker.
///
/// This allows to create a reasonable number of tasks even if any of the
/// processed files features a bad clustering, for example with a lot of
/// entries and just a few entries per cluster, or to limit the number of
/// tasks spawned when a very large number of files and workers is used.
void TTreeProcessorMT::SetTasksPerWorkerHint(unsigned int tasksPerWorkerHint)
{
   fgTasksPerWorkerHint = tasksPerWorkerHint;
}<|MERGE_RESOLUTION|>--- conflicted
+++ resolved
@@ -83,11 +83,7 @@
       // we need `chain` to be able to convert local entry numbers to global entry numbers in `Next`
       chain.reset(new TChain());
       for (auto i = 0u; i < nFiles; ++i)
-<<<<<<< HEAD
-         chain->Add((fileNames[i] + "?query#" + treeNames[i]).c_str(), entriesPerFile[i]);
-=======
          chain->Add((fileNames[i] + "?#" + treeNames[i]).c_str(), entriesPerFile[i]);
->>>>>>> 54a757ac
       Next = [](Long64_t &elEntry, TEntryList &elist, TChain *ch) {
          ++elEntry;
          int treenum = -1;
@@ -309,11 +305,7 @@
    fChain.reset(new TChain());
    const auto nFiles = fileNames.size();
    for (auto i = 0u; i < nFiles; ++i) {
-<<<<<<< HEAD
-      fChain->Add((fileNames[i] + "?query#" + treeNames[i]).c_str(), nEntries[i]);
-=======
       fChain->Add((fileNames[i] + "?#" + treeNames[i]).c_str(), nEntries[i]);
->>>>>>> 54a757ac
    }
    fChain->ResetBit(TObject::kMustCleanup);
 
