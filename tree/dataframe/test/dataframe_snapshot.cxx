#include "ROOTUnitTestSupport.h"
#include "ROOT/RDataFrame.hxx"
#include "ROOT/TSeq.hxx"
#include "TFile.h"
#include "TROOT.h"
#include "TSystem.h"
#include <TInterpreter.h>
#include "TTree.h"
#include "TChain.h"
#include "gtest/gtest.h"
#include <limits>
#include <memory>
#include <thread>
using namespace ROOT;         // RDataFrame
using namespace ROOT::RDF;    // RInterface
using namespace ROOT::VecOps; // RVec
using namespace ROOT::Detail::RDF;          // RLoopManager

/********* FIXTURES *********/
// fixture that provides a RDF with no data-source and a single integer column "ans" with value 42
class RDFSnapshot : public ::testing::Test {
protected:
   const ULong64_t nEvents = 100ull; // must be initialized before fLoopManager

private:
   RDataFrame fTdf;
   RInterface<RLoopManager> DefineAns()
   {
      return fTdf.Define("ans", []() { return 42; });
   }

protected:
   RDFSnapshot() : fTdf(nEvents), tdf(DefineAns()) {}
   RInterface<RLoopManager> tdf;
};

#ifdef R__USE_IMT
struct TIMTEnabler {
   TIMTEnabler(unsigned int nSlots) { ROOT::EnableImplicitMT(nSlots); }
   ~TIMTEnabler() { ROOT::DisableImplicitMT(); }
};

// fixture that enables implicit MT and provides a RDF with no data-source and a single column "x" containing
// normal-distributed doubles
class RDFSnapshotMT : public ::testing::Test {
protected:
   const ULong64_t kNEvents = 100ull; // must be initialized before fLoopManager
   const unsigned int kNSlots = 4u;

private:
   TIMTEnabler fIMTEnabler;
   RDataFrame fTdf;
   RInterface<RLoopManager> DefineAns()
   {
      return fTdf.Define("ans", []() { return 42; });
   }

protected:
   RDFSnapshotMT() : fIMTEnabler(kNSlots), fTdf(kNEvents), tdf(DefineAns()) {}
   RInterface<RLoopManager> tdf;
};
#endif // R__USE_IMT

// fixture that provides fixed and variable sized arrays as RDF columns
class RDFSnapshotArrays : public ::testing::Test {
protected:
   const static unsigned int kNEvents = 10u;
   static const std::vector<std::string> kFileNames;

   static void SetUpTestCase()
   {
      // write files containing c-arrays
      const auto eventsPerFile = kNEvents / kFileNames.size();
      auto curEvent = 0u;
      for (const auto &fname : kFileNames) {
         TFile f(fname.c_str(), "RECREATE");
         TTree t("arrayTree", "arrayTree");

         // doubles, floats
         const unsigned int fixedSize = 4u;
         float fixedSizeArr[fixedSize];
         t.Branch("fixedSizeArr", fixedSizeArr, ("fixedSizeArr[" + std::to_string(fixedSize) + "]/F").c_str());
         unsigned int size = 0u;
         t.Branch("size", &size);
         double *varSizeArr = new double[eventsPerFile * 100u];
         t.Branch("varSizeArr", varSizeArr, "varSizeArr[size]/D");

         // bools. std::vector<bool> makes bool treatment in RDF special
         bool fixedSizeBoolArr[fixedSize];
         t.Branch("fixedSizeBoolArr", fixedSizeBoolArr,
                  ("fixedSizeBoolArr[" + std::to_string(fixedSize) + "]/O").c_str());
         bool *varSizeBoolArr = new bool[eventsPerFile * 100u];
         t.Branch("varSizeBoolArr", varSizeBoolArr, "varSizeBoolArr[size]/O");

         // for each event, fill array elements
         for (auto i : ROOT::TSeqU(eventsPerFile)) {
            for (auto j : ROOT::TSeqU(4)) {
               fixedSizeArr[j] = curEvent * j;
               fixedSizeBoolArr[j] = j % 2 == 0;
            }
            size = (i + 1) * 100u;
            for (auto j : ROOT::TSeqU(size)) {
               varSizeArr[j] = curEvent * j;
               varSizeBoolArr[j] = j % 2 == 0;
            }
            t.Fill();
            ++curEvent;
         }
         t.Write();

         delete[] varSizeArr;
         delete[] varSizeBoolArr;
      }
   }

   static void TearDownTestCase()
   {
      for (const auto &fname : kFileNames)
         gSystem->Unlink(fname.c_str());
   }
};
const std::vector<std::string> RDFSnapshotArrays::kFileNames = {"test_snapshotarray1.root", "test_snapshotarray2.root"};

/********* SINGLE THREAD TESTS ***********/

TEST_F(RDFSnapshot, SnapshotCallAmbiguities)
{
   auto filename = "Snapshot_interface.root";

   tdf.Snapshot("t", filename, "an.*");
   tdf.Snapshot("t", filename, {"ans"});
   tdf.Snapshot("t", filename, {{"ans"}});

   gSystem->Unlink(filename);
}

// Test for ROOT-9210
TEST_F(RDFSnapshot, Snapshot_aliases)
{
   const auto alias0 = "myalias0";
   const auto alias1 = "myalias1";
   auto tdfa = tdf.Alias(alias0, "ans");
   auto tdfb = tdfa.Define("vec", [] { return RVec<int>{1,2,3}; }).Alias(alias1, "vec");
   testing::internal::CaptureStderr();
   auto snap = tdfb.Snapshot<int, RVec<int>>("mytree", "Snapshot_aliases.root", {alias0, alias1});
   std::string err = testing::internal::GetCapturedStderr();
   EXPECT_TRUE(err.empty()) << err;
   auto names = snap->GetColumnNames();
   EXPECT_EQ(2U, names.size());
   EXPECT_EQ(names, std::vector<std::string>({alias0, alias1}));

   auto takenCol = snap->Alias("a", alias0).Take<int>("a");
   for (auto i : takenCol) {
      EXPECT_EQ(42, i);
   }
}

// Test for ROOT-9122
TEST_F(RDFSnapshot, Snapshot_nocolumnmatch)
{
   const auto fname = "snapshotnocolumnmatch.root";
   RDataFrame d(1);
   auto op = [&](){
      d.Snapshot("t", fname, "x");
   };
   EXPECT_ANY_THROW(op());
   gSystem->Unlink(fname);
}

void TestSnapshotUpdate(RInterface<RLoopManager> &tdf, const std::string &outfile, const std::string &tree1,
                        const std::string &tree2, bool overwriteIfExists)
{
   // test snapshotting two trees to the same file opened in "UPDATE" mode
   auto df = tdf.Define("x", [] { return 10; });
   auto s1 = df.Snapshot<int>(tree1, outfile, {"x"});

   auto c1 = s1->Count();
   auto mean1 = s1->Mean<int>("x");
   EXPECT_EQ(100ull, *c1);
   EXPECT_DOUBLE_EQ(10., *mean1);

   RSnapshotOptions opts;
   opts.fMode = "UPDATE";
   opts.fOverwriteIfExists = overwriteIfExists;
   auto s2 = ROOT::RDataFrame(50ull).Define("x", [] { return 10; })
                                    .Snapshot<int>(tree2, outfile, {"x"}, opts);

   auto c2 = s2->Count();
   auto mean2 = s2->Mean<int>("x");
   EXPECT_EQ(50ull, *c2);
   EXPECT_DOUBLE_EQ(10., *mean2);

   // check that the output file contains both trees
   std::unique_ptr<TFile> f(TFile::Open(outfile.c_str()));
   EXPECT_NE(nullptr, f->Get<TTree>(tree1.c_str()));
   EXPECT_NE(nullptr, f->Get<TTree>(tree2.c_str()));

   // clean-up
   gSystem->Unlink(outfile.c_str());
}

TEST_F(RDFSnapshot, Snapshot_update_diff_treename)
{
   // test snapshotting two trees with different names
   TestSnapshotUpdate(tdf, "snap_update_difftreenames.root", "t1", "t2", false);
}

TEST_F(RDFSnapshot, Snapshot_update_same_treename)
{
   bool exceptionCaught = false;
   try {
      // test snapshotting two trees with same name
      TestSnapshotUpdate(tdf, "snap_update_sametreenames.root", "t", "t", false);
   } catch (const std::invalid_argument &e) {
      const std::string msg =
         "Snapshot: tree \"t\" already present in file \"snap_update_sametreenames.root\". If you want to delete the "
         "original tree and write another, please set RSnapshotOptions::fOverwriteIfExists to true.";
      EXPECT_EQ(e.what(), msg);
      exceptionCaught = true;
   }
   EXPECT_TRUE(exceptionCaught);
}

TEST_F(RDFSnapshot, Snapshot_update_overwrite)
{
   // test snapshotting two trees with different names
   TestSnapshotUpdate(tdf, "snap_update_overwrite.root", "t", "t", true);
}

void test_snapshot_options(RInterface<RLoopManager> &tdf)
{
   RSnapshotOptions opts;
   opts.fAutoFlush = 10;
   opts.fMode = "RECREATE";
   opts.fCompressionLevel = 6;

   const auto outfile = "snapshot_test_opts.root";
   for (auto algorithm : {ROOT::kZLIB, ROOT::kLZMA, ROOT::kLZ4, ROOT::kZSTD}) {
      opts.fCompressionAlgorithm = algorithm;

      auto s = tdf.Snapshot<int>("t", outfile, {"ans"}, opts);

      auto c = s->Count();
      auto min = s->Min<int>("ans");
      auto max = s->Max<int>("ans");
      auto mean = s->Mean<int>("ans");
      EXPECT_EQ(100ull, *c);
      EXPECT_EQ(42, *min);
      EXPECT_EQ(42, *max);
      EXPECT_EQ(42, *mean);

      std::unique_ptr<TFile> f(TFile::Open("snapshot_test_opts.root"));

      EXPECT_EQ(algorithm, f->GetCompressionAlgorithm());
      EXPECT_EQ(6, f->GetCompressionLevel());
   }

   // clean-up
   gSystem->Unlink(outfile);
}

TEST_F(RDFSnapshot, Snapshot_action_with_options)
{
   test_snapshot_options(tdf);
}

void checkSnapshotArrayFile(RResultPtr<RInterface<RLoopManager>> &df, unsigned int kNEvents)
{
   // fixedSizeArr and varSizeArr are RResultPtr<vector<vector<T>>>
   auto fixedSizeArr = df->Take<RVec<float>>("fixedSizeArr");
   auto varSizeArr = df->Take<RVec<double>>("varSizeArr");
   auto fixedSizeBoolArr = df->Take<RVec<bool>>("fixedSizeBoolArr");
   auto varSizeBoolArr = df->Take<RVec<bool>>("varSizeBoolArr");
   auto size = df->Take<unsigned int>("size");

   // check contents of fixed sized arrays
   const auto nEvents = fixedSizeArr->size();
   const auto fixedSizeSize = fixedSizeArr->front().size();
   EXPECT_EQ(nEvents, kNEvents);
   EXPECT_EQ(fixedSizeSize, 4u);
   for (auto i = 0u; i < nEvents; ++i) {
      for (auto j = 0u; j < fixedSizeSize; ++j) {
         EXPECT_DOUBLE_EQ(fixedSizeArr->at(i).at(j), i * j);
         EXPECT_EQ(fixedSizeBoolArr->at(i).at(j), j % 2 == 0);
      }
   }

   // check contents of variable sized arrays
   for (auto i = 0u; i < nEvents; ++i) {
      const auto thisSize = size->at(i);
      const auto &dv = varSizeArr->at(i);
      const auto &bv = varSizeBoolArr->at(i);
      EXPECT_EQ(thisSize, dv.size());
      EXPECT_EQ(thisSize, bv.size());
      for (auto j = 0u; j < thisSize; ++j) {
         EXPECT_DOUBLE_EQ(dv[j], i * j);
         EXPECT_EQ(bv[j], j % 2 == 0);
      }
   }
}

TEST_F(RDFSnapshotArrays, SingleThread)
{
   RDataFrame tdf("arrayTree", kFileNames);
   // template Snapshot
   // "size" _must_ be listed before "varSizeArr"!
   auto dt = tdf.Snapshot<RVec<float>, unsigned int, RVec<double>, RVec<bool>, RVec<bool>>(
      "outTree", "test_snapshotRVecoutST.root",
      {"fixedSizeArr", "size", "varSizeArr", "varSizeBoolArr", "fixedSizeBoolArr"});

   checkSnapshotArrayFile(dt, kNEvents);
}

TEST_F(RDFSnapshotArrays, SingleThreadJitted)
{
   RDataFrame tdf("arrayTree", kFileNames);
   // jitted Snapshot
   // "size" _must_ be listed before "varSizeArr"!
   auto dj = tdf.Snapshot("outTree", "test_snapshotRVecoutSTJitted.root",
                          {"fixedSizeArr", "size", "varSizeArr", "varSizeBoolArr", "fixedSizeBoolArr"});

   checkSnapshotArrayFile(dj, kNEvents);
}

void WriteColsWithCustomTitles(const std::string &tname, const std::string &fname)
{
   int i;
   float f;
   int a[2];
   TFile file(fname.c_str(), "RECREATE");
   TTree t(tname.c_str(), tname.c_str());
   auto b = t.Branch("float", &f);
   b->SetTitle("custom title");
   b = t.Branch("i", &i);
   b->SetTitle("custom title");
   b = t.Branch("arrint", &a, "arrint[2]/I");
   b->SetTitle("custom title");
   b = t.Branch("vararrint", &a, "vararrint[i]/I");
   b->SetTitle("custom title");

   i = 1;
   a[0] = 42;
   a[1] = 84;
   f = 4.2;
   t.Fill();

   i = 2;
   f = 8.4;
   t.Fill();

   t.Write();
}

void CheckColsWithCustomTitles(unsigned long long int entry, int i, const RVec<int> &arrint,
                               const RVec<int> &vararrint, float f)
{
   if (entry == 0) {
      EXPECT_EQ(i, 1);
      EXPECT_EQ(arrint.size(), 2u);
      EXPECT_EQ(arrint[0], 42);
      EXPECT_EQ(arrint[1], 84);
      EXPECT_EQ(vararrint.size(), 1u);
      EXPECT_EQ(vararrint[0], 42);
      EXPECT_FLOAT_EQ(f, 4.2f);
   } else if (entry == 1) {
      EXPECT_EQ(i, 2);
      EXPECT_EQ(arrint.size(), 2u);
      EXPECT_EQ(arrint[0], 42);
      EXPECT_EQ(arrint[1], 84);
      EXPECT_EQ(vararrint.size(), 2u);
      EXPECT_EQ(vararrint[0], 42);
      EXPECT_EQ(vararrint[1], 84);
      EXPECT_FLOAT_EQ(f, 8.4f);
   } else
      throw std::runtime_error("tree has more entries than expected");
}

TEST(RDFSnapshotMore, ColsWithCustomTitles)
{
   const auto fname = "colswithcustomtitles.root";
   const auto tname = "t";

   // write test tree
   WriteColsWithCustomTitles(tname, fname);

   // read and write test tree with RDF
   RDataFrame d(tname, fname);
   const std::string prefix = "snapshotted_";
   auto res_tdf =
      d.Snapshot<int, float, RVec<int>, RVec<int>>(tname, prefix + fname, {"i", "float", "arrint", "vararrint"});

   // check correct results have been written out
   res_tdf->Foreach(CheckColsWithCustomTitles, {"tdfentry_", "i", "arrint", "vararrint", "float"});

   // clean-up
   gSystem->Unlink(fname);
   gSystem->Unlink((prefix + fname).c_str());
}

TEST(RDFSnapshotMore, ReadWriteStdVec)
{
   // write a TFile containing a std::vector
   const auto fname = "readwritestdvec.root";
   const auto treename = "t";
   TFile f(fname, "RECREATE");
   TTree t(treename, treename);
   std::vector<int> v({42});
   std::vector<bool> vb({true, false, true}); // std::vector<bool> is special, not in a good way
   t.Branch("v", &v);
   t.Branch("vb", &vb);
   t.Fill();
   // as an extra test, make sure that the vector reallocates between first and second entry
   v = std::vector<int>(100000, 84);
   vb = std::vector<bool>(100000, true);
   t.Fill();
   t.Write();
   f.Close();

   auto outputChecker = [&treename](const char* filename){
      // check snapshot output
      TFile f2(filename);
      TTreeReader r(treename, &f2);
      TTreeReaderArray<int> rv(r, "v");
      TTreeReaderArray<bool> rvb(r, "vb");
      r.Next();
      EXPECT_EQ(rv.GetSize(), 1u);
      EXPECT_EQ(rv[0], 42);
      EXPECT_EQ(rvb.GetSize(), 3u);
      EXPECT_TRUE(rvb[0]);
      EXPECT_FALSE(rvb[1]);
      EXPECT_TRUE(rvb[2]);
      r.Next();
      EXPECT_EQ(rv.GetSize(), 100000u);
      EXPECT_EQ(rvb.GetSize(), 100000u);
      for (auto e : rv)
         EXPECT_EQ(e, 84);
      for (auto e : rvb)
         EXPECT_TRUE(e);
   };

   // read and write using RDataFrame

   const auto outfname1 = "out_readwritestdvec1.root";
   RDataFrame(treename, fname).Snapshot<std::vector<int>, std::vector<bool>>(treename, outfname1, {"v", "vb"});
   outputChecker(outfname1);

   const auto outfname2 = "out_readwritestdvec2.root";
   RDataFrame(treename, fname).Snapshot(treename, outfname2);
   outputChecker(outfname2);

   const auto outfname3 = "out_readwritestdvec3.root";
   RDataFrame(treename, fname).Snapshot<RVec<int>, RVec<bool>>(treename, outfname3, {"v", "vb"});
   outputChecker(outfname3);

   gSystem->Unlink(fname);
   gSystem->Unlink(outfname1);
   gSystem->Unlink(outfname2);
   gSystem->Unlink(outfname3);
}

void ReadWriteCarray(const char *outFileNameBase)
{
   // write a TFile containing a arrays
   std::string outFileNameBaseStr = outFileNameBase;
   const auto fname = outFileNameBaseStr + ".root";
   const auto treename = "t";
   TFile f(fname.c_str(), "RECREATE");
   TTree t(treename, treename);
   const auto maxArraySize = 100000U;
   auto size = 0;
   int v[maxArraySize];
   bool vb[maxArraySize];
   long int vl[maxArraySize];
   t.Branch("size", &size, "size/I");
   t.Branch("v", v, "v[size]/I");
   t.Branch("vb", vb, "vb[size]/O");
   t.Branch("vl", vl, "vl[size]/G");

   // Size 1
   size = 1;
   v[0] = 12;
   vb[0] = true;
   vl[0] = 8589934592; // 2**33
   t.Fill();

   // Size 0 (see ROOT-9860)
   size = 0;
   t.Fill();

   // Size 100k: this reallocates!
   size = maxArraySize;
   for (auto i : ROOT::TSeqU(size)) {
      v[i] = 84;
      vb[i] = true;
      vl[i] = 42;
   }
   t.Fill();

   // Size 3
   size = 3;
   v[0] = 42;
   v[1] = 43;
   v[2] = 44;
   vb[0] = true;
   vb[1] = false;
   vb[2] = true;
   vl[0] = -1;
   vl[1] = 0;
   vl[2] = 1;
   t.Fill();

   t.Write();
   f.Close();

   auto outputChecker = [&treename](const char *filename) {
      // check snapshot output
      TFile f2(filename);
      TTreeReader r(treename, &f2);
      TTreeReaderArray<int> rv(r, "v");
      TTreeReaderArray<bool> rvb(r, "vb");
      TTreeReaderArray<long int> rvl(r, "vl");

      // Size 1
      EXPECT_TRUE(r.Next());
      EXPECT_EQ(rv.GetSize(), 1u);
      EXPECT_EQ(rv[0], 12);
      EXPECT_EQ(rvb.GetSize(), 1u);
      EXPECT_TRUE(rvb[0]);
      EXPECT_EQ(rvl.GetSize(), 1u);
      EXPECT_EQ(rvl[0], 8589934592);

      // Size 0
      EXPECT_TRUE(r.Next());
      EXPECT_EQ(rv.GetSize(), 0u);
      EXPECT_EQ(rvb.GetSize(), 0u);
      EXPECT_EQ(rvl.GetSize(), 0u);

      // Size 100k
      EXPECT_TRUE(r.Next());
      EXPECT_EQ(rv.GetSize(), 100000u);
      EXPECT_EQ(rvb.GetSize(), 100000u);
      for (auto e : rv)
         EXPECT_EQ(e, 84);
      for (auto e : rvb)
         EXPECT_TRUE(e);
      for (auto e : rvl)
         EXPECT_EQ(e, 42);

      // Size 3
      EXPECT_TRUE(r.Next());
      EXPECT_EQ(rv.GetSize(), 3u);
      EXPECT_EQ(rv[0], 42);
      EXPECT_EQ(rv[1], 43);
      EXPECT_EQ(rv[2], 44);
      EXPECT_EQ(rvb.GetSize(), 3u);
      EXPECT_TRUE(rvb[0]);
      EXPECT_FALSE(rvb[1]);
      EXPECT_TRUE(rvb[2]);
      EXPECT_EQ(rvl.GetSize(), 3u);
      EXPECT_EQ(rvl[0], -1);
      EXPECT_EQ(rvl[1], 0);
      EXPECT_EQ(rvl[2], 1);

      EXPECT_FALSE(r.Next());
   };

   // read and write using RDataFrame
   const auto outfname1 = outFileNameBaseStr + "_out1.root";
   RDataFrame(treename, fname).Snapshot(treename, outfname1);
   outputChecker(outfname1.c_str());

   const auto outfname2 = outFileNameBaseStr + "_out2.root";
   RDataFrame(treename, fname)
      .Snapshot<int, RVec<int>, RVec<bool>, RVec<long int>>(treename, outfname2, {"size", "v", "vb", "vl"});
   outputChecker(outfname2.c_str());

   gSystem->Unlink(fname.c_str());
   gSystem->Unlink(outfname1.c_str());
   gSystem->Unlink(outfname2.c_str());
}

TEST(RDFSnapshotMore, ReadWriteCarray)
{
   ReadWriteCarray("ReadWriteCarray");
}

struct TwoInts {
   int a, b;
};

void WriteTreeWithLeaves(const std::string &treename, const std::string &fname)
{
   TFile f(fname.c_str(), "RECREATE");
   TTree t(treename.c_str(), treename.c_str());

   TwoInts ti{1, 2};
   t.Branch("v", &ti, "a/I:b/I");

   // TODO add checks for reading of multiple nested levels ("w.v.a")
   // when ROOT-9312 is solved and RDF supports "w.v.a" nested notation

   t.Fill();
   t.Write();
}

TEST(RDFSnapshotMore, ReadWriteNestedLeaves)
{
   const auto treename = "t";
   const auto fname = "readwritenestedleaves.root";
   WriteTreeWithLeaves(treename, fname);
   RDataFrame d(treename, fname);
   const auto outfname = "out_readwritenestedleaves.root";
   ROOT::RDF::RNode d2(d);
   {
      ROOTUnitTestSupport::CheckDiagsRAII diagRAII;
      diagRAII.requiredDiag(kInfo, "Snapshot", "Column v.a will be saved as v_a");
      diagRAII.requiredDiag(kInfo, "Snapshot", "Column v.b will be saved as v_b");
      d2 = *d.Snapshot<int, int>(treename, outfname, {"v.a", "v.b"});
   }
   EXPECT_EQ(d2.GetColumnNames(), std::vector<std::string>({"v_a", "v_b"}));
   auto check_a_b = [](int a, int b) {
      EXPECT_EQ(a, 1);
      EXPECT_EQ(b, 2);
   };
   d2.Foreach(check_a_b, {"v_a", "v_b"});
   gSystem->Unlink(fname);
   gSystem->Unlink(outfname);

   try {
      d.Define("v_a", [] { return 0; }).Snapshot<int, int>(treename, outfname, {"v.a", "v_a"});
   } catch (std::runtime_error &e) {
      const auto error_msg = "Column v.a would be written as v_a but this column already exists. Please use Alias to "
                             "select a new name for v.a";
      EXPECT_STREQ(e.what(), error_msg);
   }
}

TEST(RDFSnapshotMore, Lazy)
{
   const auto treename = "t";
   const auto fname0 = "lazy0.root";
   const auto fname1 = "lazy1.root";
   // make sure the file is not here beforehand
   gSystem->Unlink(fname0);
   RDataFrame d(1);
   auto v = 0U;
   auto genf = [&v](){++v;return 42;};
   RSnapshotOptions opts = {"RECREATE", ROOT::kZLIB, 0, 0, 99, true};
   auto ds = d.Define("c0", genf).Snapshot<int>(treename, fname0, {"c0"}, opts);
   EXPECT_EQ(v, 0U);
   EXPECT_TRUE(gSystem->AccessPathName(fname0)); // This returns FALSE if the file IS there
   auto ds2 = ds->Define("c1", genf).Snapshot<int>(treename, fname1, {"c1"}, opts);
   EXPECT_EQ(v, 1U);
   EXPECT_FALSE(gSystem->AccessPathName(fname0));
   EXPECT_TRUE(gSystem->AccessPathName(fname1));
   *ds2;
   EXPECT_EQ(v, 2U);
   EXPECT_FALSE(gSystem->AccessPathName(fname1));
   gSystem->Unlink(fname0);
   gSystem->Unlink(fname1);
}

TEST(RDFSnapshotMore, LazyJitted)
{
   const auto treename = "t";
   const auto fname = "lazyjittedsnapshot.root";
   // make sure the file is not here beforehand
   gSystem->Unlink(fname);
   RDataFrame d(1);
   RSnapshotOptions opts = {"RECREATE", ROOT::kZLIB, 0, 0, 99, true};
   auto ds = d.Alias("c0", "rdfentry_").Snapshot(treename, fname, {"c0"}, opts);
   EXPECT_TRUE(gSystem->AccessPathName(fname)); // This returns FALSE if the file IS there
   *ds;
   EXPECT_FALSE(gSystem->AccessPathName(fname));
   gSystem->Unlink(fname);
}

void BookLazySnapshot()
{
   auto d = ROOT::RDataFrame(1);
   ROOT::RDF::RSnapshotOptions opts;
   opts.fLazy = true;
   d.Snapshot<ULong64_t>("t", "lazysnapshotnottriggered_shouldnotbecreated.root", {"rdfentry_"}, opts);
}

TEST(RDFSnapshotMore, LazyNotTriggered)
{
   ROOT_EXPECT_WARNING(BookLazySnapshot(), "Snapshot", "A lazy Snapshot action was booked but never triggered.");
<<<<<<< HEAD
=======
}

RResultPtr<RInterface<RLoopManager, void>> ReturnLazySnapshot(const char *fname)
{
   auto d = ROOT::RDataFrame(1);
   ROOT::RDF::RSnapshotOptions opts;
   opts.fLazy = true;
   auto res = d.Snapshot<ULong64_t>("t", fname, {"rdfentry_"}, opts);
   RResultPtr<RInterface<RLoopManager, void>> res2 = res;
   return res;
}

TEST(RDFSnapshotMore, LazyTriggeredAfterCopy)
{
   const auto fname = "lazysnapshottriggeredaftercopy.root";
   ROOT_EXPECT_NODIAG(*ReturnLazySnapshot(fname));
   gSystem->Unlink(fname);
>>>>>>> 54a757ac
}

void CheckTClonesArrayOutput(const RVec<TH1D> &hvec)
{
   ASSERT_EQ(hvec.size(), 3);
   for (int i = 0; i < 3; ++i) {
      EXPECT_EQ(hvec[i].GetEntries(), 1);
      EXPECT_DOUBLE_EQ(hvec[i].GetMean(), i);
   }
}

void ReadWriteTClonesArray()
{
   {
      TClonesArray arr("TH1D", 3);
      for (int i = 0; i < 3; ++i) {
         auto *h = static_cast<TH1D *>(arr.ConstructedAt(i));
         h->SetBins(25, 0, 10);
         h->Fill(i);
      }
      TFile f("df_readwritetclonesarray.root", "recreate");
      TTree t("t", "t");
      t.Branch("arr", &arr);
      t.Fill();
      t.Write();
      f.Close();
   }

   {
      // write as TClonesArray
      auto out_df = ROOT::RDataFrame("t", "df_readwritetclonesarray.root")
                       .Snapshot<TClonesArray>("t", "df_readwriteclonesarray1.root", {"arr"});
      RVec<TH1D> hvec;

#ifndef NDEBUG
      ROOT_EXPECT_WARNING(
         hvec = out_df->Take<RVec<TH1D>>("arr")->at(0), "RTreeColumnReader::Get",
         "Branch arr hangs from a non-split branch. A copy is being performed in order to properly read the content.");
#else
      ROOT_EXPECT_NODIAG(hvec = out_df->Take<RVec<TH1D>>("arr")->at(0));
#endif
      CheckTClonesArrayOutput(hvec);
   }

   // FIXME uncomment when ROOT-10801 is solved
   //{
   //   gInterpreter->GenerateDictionary("vector<TH1D,ROOT::Detail::VecOps::RAdoptAllocator<TH1D>>",
   //                                    "vector;TH1D.h;ROOT/RVec.hxx");
   //   // write as RVecs
   //   auto out_df = ROOT::RDataFrame("t", "df_readwritetclonesarray.root")
   //                    .Snapshot<RVec<TH1D>>("t", "df_readwriteclonesarray2.root", {"arr"});
   //   const auto hvec = out_df->Take<RVec<TH1D>>("arr")->at(0);
   //   CheckTClonesArrayOutput(hvec);
   //}

   {
      // write as Snapshot wants
      auto out_df =
         ROOT::RDataFrame("t", "df_readwritetclonesarray.root").Snapshot("t", "df_readwriteclonesarray3.root", {"arr"});
      RVec<TH1D> hvec;
#ifndef NDEBUG
      ROOT_EXPECT_WARNING(
         hvec = out_df->Take<RVec<TH1D>>("arr")->at(0), "RTreeColumnReader::Get",
         "Branch arr hangs from a non-split branch. A copy is being performed in order to properly read the content.");
#else
      ROOT_EXPECT_NODIAG(hvec = out_df->Take<RVec<TH1D>>("arr")->at(0));
#endif
      CheckTClonesArrayOutput(hvec);
   }

   gSystem->Unlink("df_readwritetclonesarray.root");
   gSystem->Unlink("df_readwriteclonesarray1.root");
   gSystem->Unlink("df_readwriteclonesarray2.root");
   gSystem->Unlink("df_readwriteclonesarray3.root");
}

TEST(RDFSnapshotMore, TClonesArray)
{
   ReadWriteTClonesArray();
}

// ROOT-10702
TEST(RDFSnapshotMore, CompositeTypeWithNameClash)
{
   const auto fname = "snap_compositetypewithnameclash.root";
   gInterpreter->Declare("struct Int { int x; };");
   ROOT::RDataFrame df(3);
   auto snap_df = df.Define("i", "Int{-1};").Define("x", [] { return 1; }).Snapshot("t", fname);
   EXPECT_EQ(snap_df->Sum<int>("x").GetValue(), 3); // prints -3 if the wrong "x" is written out
   EXPECT_EQ(snap_df->Sum<int>("i.x").GetValue(), -3);

   gSystem->Unlink(fname);
}

// Test that we error out gracefully in case the output file specified for a Snapshot cannot be opened
TEST(RDFSnapshotMore, ForbiddenOutputFilename)
{
   ROOT::RDataFrame df(4);
   const auto out_fname = "/definitely/not/a/valid/path/f.root";

   // Compiled
   try {
      ROOT_EXPECT_SYSERROR(df.Snapshot<unsigned int>("t", out_fname, {"rdfslot_"}), "TFile::TFile",
                        "file /definitely/not/a/valid/path/f.root can not be opened No such file or directory")
   } catch (const std::runtime_error &e) {
      EXPECT_STREQ(e.what(), "Snapshot: could not create output file /definitely/not/a/valid/path/f.root");
   }

   // Jitted
   // If some other test case called EnableThreadSafety, the error printed here is of the form
   // "SysError in <TFile::TFile>: file /definitely/not/a/valid/path/f.root can not be opened No such file or directory\nError in <TReentrantRWLock::WriteUnLock>: Write lock already released for 0x55f179989378\n"
   // but the address printed changes every time
   ROOTUnitTestSupport::CheckDiagsRAII diagRAII{kSysError, "TFile::TFile", "file /definitely/not/a/valid/path/f.root can not be opened No such file or directory"};
   EXPECT_THROW(df.Snapshot("t", out_fname, {"rdfslot_"}), std::runtime_error);
}

TEST(RDFSnapshotMore, ZeroOutputEntries)
{
   const auto fname = "snapshot_zerooutputentries.root";
   ROOT::RDataFrame(10).Alias("c", "rdfentry_").Filter([] { return false; }).Snapshot<ULong64_t>("t", fname, {"c"});
   EXPECT_EQ(gSystem->AccessPathName(fname), 0); // This returns 0 if the file IS there

   TFile f(fname);
   auto *t = f.Get<TTree>("t");
   EXPECT_NE(t, nullptr);           // TTree "t" should be in there...
   EXPECT_EQ(t->GetEntries(), 0ll); // ...and have zero entries
   gSystem->Unlink(fname);
}

/********* MULTI THREAD TESTS ***********/
#ifdef R__USE_IMT
TEST_F(RDFSnapshotMT, Snapshot_update_diff_treename)
{
   // test snapshotting two trees with different names
   TestSnapshotUpdate(tdf, "snap_update_difftreenames.root", "t1", "t2", false);
}

TEST_F(RDFSnapshotMT, Snapshot_update_same_treename)
{
   bool exceptionCaught = false;
   try {
      // test snapshotting two trees with same name
      TestSnapshotUpdate(tdf, "snap_update_sametreenames.root", "t", "t", false);
   } catch (const std::invalid_argument &e) {
      const std::string msg =
         "Snapshot: tree \"t\" already present in file \"snap_update_sametreenames.root\". If you want to delete the "
         "original tree and write another, please set RSnapshotOptions::fOverwriteIfExists to true.";
      EXPECT_EQ(e.what(), msg);
      exceptionCaught = true;
   }
   EXPECT_TRUE(exceptionCaught);
}

TEST_F(RDFSnapshotMT, Snapshot_update_overwrite)
{
   // test snapshotting two trees with different names
   TestSnapshotUpdate(tdf, "snap_update_overwrite.root", "t", "t", true);
}

TEST_F(RDFSnapshotMT, Snapshot_action_with_options)
{
   test_snapshot_options(tdf);
}

TEST_F(RDFSnapshotMT, Reshuffled_friends)
{
   const auto fname = "snapshot_reshuffled_friends.root";
   tdf.Snapshot("t", fname);

   {
      // add reshuffled tree as friend
      TFile f(fname);
      TTree *t = f.Get<TTree>("t");
      TTree t2("t2", "t2");
      const auto expected = "Tree 't' has the kEntriesReshuffled bit set, and cannot be used as "
                            "friend nor can be added as a friend unless the main tree has a TTreeIndex on the friend "
                            "tree 't'. You can also unset the bit manually if you know what you are doing.";
      ROOT_EXPECT_ERROR(t2.AddFriend(t), "AddFriend", expected);
   }

   {
      // add friend to reshuffled tree
      TFile f(fname);
      TTree *t = f.Get<TTree>("t");
      TTree t2("t2", "t2");
      const auto expected = "Tree 't' has the kEntriesReshuffled bit set, and cannot be used as "
                            "friend nor can be added as a friend unless the main tree has a TTreeIndex on the friend "
                            "tree 't2'. You can also unset the bit manually if you know what you are doing.";
      ROOT_EXPECT_ERROR(t->AddFriend(&t2);, "AddFriend", expected);
   }
}

TEST(RDFSnapshotMore, ManyTasksPerThread)
{
   const auto nSlots = 4u;
   ROOT::EnableImplicitMT(nSlots);
   // make sure the file is not here beforehand
   gSystem->Unlink("snapshot_manytasks_out.root");

   // easiest way to be sure reading requires spawning of several tasks: create several input files
   const std::string inputFilePrefix = "snapshot_manytasks_";
   const auto tasksPerThread = 8u;
   const auto nInputFiles = nSlots * tasksPerThread;
   ROOT::RDataFrame d(1);
   auto dd = d.Define("x", []() { return 42; });
   for (auto i = 0u; i < nInputFiles; ++i)
      dd.Snapshot<int>("t", inputFilePrefix + std::to_string(i) + ".root", {"x"});

   // test multi-thread Snapshotting from many tasks per worker thread
   const auto outputFile = "snapshot_manytasks_out.root";
   ROOT::RDataFrame tdf("t", (inputFilePrefix + "*.root").c_str());
   tdf.Snapshot<int>("t", outputFile, {"x"});

   // check output contents
   ROOT::RDataFrame checkTdf("t", outputFile);
   auto c = checkTdf.Count();
   auto t = checkTdf.Take<int>("x");
   for (auto v : t)
      EXPECT_EQ(v, 42);
   EXPECT_EQ(*c, nInputFiles);

   // clean-up input files
   for (auto i = 0u; i < nInputFiles; ++i)
      gSystem->Unlink((inputFilePrefix + std::to_string(i) + ".root").c_str());
   gSystem->Unlink(outputFile);

   ROOT::DisableImplicitMT();
}

void checkSnapshotArrayFileMT(RResultPtr<RInterface<RLoopManager>> &df, unsigned int kNEvents)
{
   // fixedSizeArr and varSizeArr are RResultPtr<vector<vector<T>>>
   auto fixedSizeArr = df->Take<RVec<float>>("fixedSizeArr");
   auto varSizeArr = df->Take<RVec<double>>("varSizeArr");
   auto size = df->Take<unsigned int>("size");

   // multi-thread execution might have scrambled events w.r.t. the original file, so we just check overall properties
   const auto nEvents = fixedSizeArr->size();
   EXPECT_EQ(nEvents, kNEvents);
   // TODO check more!
}

TEST_F(RDFSnapshotArrays, MultiThread)
{
   ROOT::EnableImplicitMT(4);

   RDataFrame tdf("arrayTree", kFileNames);
   auto dt = tdf.Snapshot<RVec<float>, unsigned int, RVec<double>, RVec<bool>, RVec<bool>>(
      "outTree", "test_snapshotRVecoutMT.root",
      {"fixedSizeArr", "size", "varSizeArr", "varSizeBoolArr", "fixedSizeBoolArr"});

   checkSnapshotArrayFileMT(dt, kNEvents);

   ROOT::DisableImplicitMT();
}

TEST_F(RDFSnapshotArrays, MultiThreadJitted)
{
   ROOT::EnableImplicitMT(4);

   RDataFrame tdf("arrayTree", kFileNames);
   auto dj = tdf.Snapshot("outTree", "test_snapshotRVecoutMTJitted.root",
                          {"fixedSizeArr", "size", "varSizeArr", "varSizeBoolArr", "fixedSizeBoolArr"});

   checkSnapshotArrayFileMT(dj, kNEvents);

   ROOT::DisableImplicitMT();
}

TEST(RDFSnapshotMore, ColsWithCustomTitlesMT)
{
   const auto fname = "colswithcustomtitlesmt.root";
   const auto tname = "t";

   // write test tree
   WriteColsWithCustomTitles(tname, fname);

   // read and write test tree with RDF (in parallel)
   ROOT::EnableImplicitMT(4);
   RDataFrame d(tname, fname);
   const std::string prefix = "snapshotted_";
   auto res_tdf =
      d.Snapshot<int, float, RVec<int>, RVec<int>>(tname, prefix + fname, {"i", "float", "arrint", "vararrint"});

   // check correct results have been written out
   res_tdf->Foreach(CheckColsWithCustomTitles, {"tdfentry_", "i", "arrint", "vararrint", "float"});
   res_tdf->Foreach(CheckColsWithCustomTitles, {"rdfentry_", "i", "arrint", "vararrint", "float"});

   // clean-up
   gSystem->Unlink(fname);
   gSystem->Unlink((prefix + fname).c_str());
   ROOT::DisableImplicitMT();
}

TEST(RDFSnapshotMore, TreeWithFriendsMT)
{
   const auto fname1 = "treewithfriendsmt1.root";
   const auto fname2 = "treewithfriendsmt2.root";
   RDataFrame(10).Define("x", []() { return 42; }).Snapshot<int>("t", fname1, {"x"});
   RDataFrame(10).Define("x", []() { return 0; }).Snapshot<int>("t", fname2, {"x"});

   ROOT::EnableImplicitMT();

   TFile file(fname1);
   auto tree = file.Get<TTree>("t");
   TFile file2(fname2);
   auto tree2 = file2.Get<TTree>("t");
   tree->AddFriend(tree2);

   const auto outfname = "out_treewithfriendsmt.root";
   RDataFrame df(*tree);
   auto df_out = df.Snapshot<int>("t", outfname, {"x"});
   EXPECT_EQ(df_out->Max<int>("x").GetValue(), 42);
   EXPECT_EQ(df_out->GetColumnNames(), std::vector<std::string>{"x"});

   ROOT::DisableImplicitMT();
   gSystem->Unlink(fname1);
   gSystem->Unlink(fname2);
   gSystem->Unlink(outfname);
}

TEST(RDFSnapshotMore, JittedSnapshotAndAliasedColumns)
{
   ROOT::RDataFrame df(1);
   const auto fname = "out_aliasedcustomcolumn.root";
   // aliasing a custom column
   auto df2 = df.Define("x", [] { return 42; }).Alias("y", "x").Snapshot("t", fname, "y"); // must be jitted!
   EXPECT_EQ(df2->GetColumnNames(), std::vector<std::string>({"y"}));
   EXPECT_EQ(df2->Take<int>("y")->at(0), 42);

   // aliasing a column from a file
   const auto fname2 = "out_aliasedcustomcolumn2.root";
   auto df3 = df2->Alias("z", "y").Snapshot("t", fname2, "z");
   EXPECT_EQ(df3->GetColumnNames(), std::vector<std::string>({"z"}));
   EXPECT_EQ(df3->Max<int>("z").GetValue(), 42);

   gSystem->Unlink(fname);
   gSystem->Unlink(fname2);
}


TEST(RDFSnapshotMore, LazyNotTriggeredMT)
{
   ROOT::EnableImplicitMT(4);
   ROOT_EXPECT_WARNING(BookLazySnapshot(), "Snapshot", "A lazy Snapshot action was booked but never triggered.");
   ROOT::DisableImplicitMT();
}

TEST(RDFSnapshotMore, EmptyBuffersMT)
{
   const auto fname = "emptybuffersmt.root";
   const auto treename = "t";
   const unsigned int nslots = std::min(4U, std::thread::hardware_concurrency());
   ROOT::EnableImplicitMT(nslots);
   ROOT::RDataFrame d(10);
   auto dd = d.DefineSlot("x", [&](unsigned int s) { return s == nslots - 1 ? 0 : 1; })
               .Filter([](int x) { return x == 0; }, {"x"}, "f");
   auto r = dd.Report();
   dd.Snapshot<int>(treename, fname, {"x"});

   // check test sanity
   const auto passed = r->At("f").GetPass();
   EXPECT_GT(passed, 0u);

   // check result
   TFile f(fname);
   auto t = f.Get<TTree>(treename);
   EXPECT_EQ(t->GetListOfBranches()->GetEntries(), 1);
   EXPECT_EQ(t->GetEntries(), Long64_t(passed));

   ROOT::DisableImplicitMT();
   gSystem->Unlink(fname);
}

TEST(RDFSnapshotMore, ReadWriteCarrayMT)
{
   ROOT::EnableImplicitMT(4);
   ReadWriteCarray("ReadWriteCarrayMT");
   ROOT::DisableImplicitMT();
}

TEST(RDFSnapshotMore, TClonesArrayMT)
{
   TIMTEnabler _(4);
   ReadWriteTClonesArray();
}

// Test that we error out gracefully in case the output file specified for a Snapshot cannot be opened
TEST(RDFSnapshotMore, ForbiddenOutputFilenameMT)
{
   TIMTEnabler _(4);
   ROOT::RDataFrame df(4);
   const auto out_fname = "/definitely/not/a/valid/path/f.root";

   // Compiled
   try {
      const auto expected = "file /definitely/not/a/valid/path/f.root can not be opened No such file or directory";
      ROOT_EXPECT_SYSERROR(df.Snapshot<unsigned int>("t", out_fname, {"rdfslot_"}), "TFile::TFile", expected);
   } catch (const std::runtime_error &e) {
      EXPECT_STREQ(e.what(), "Snapshot: could not create output file /definitely/not/a/valid/path/f.root");
   }

   // Jitted
   // the error printed here is
   // "SysError in <TFile::TFile>: file /definitely/not/a/valid/path/f.root can not be opened No such file or directory\nError in <TReentrantRWLock::WriteUnLock>: Write lock already released for 0x55f179989378\n"
   // but the address printed changes every time
   ROOTUnitTestSupport::CheckDiagsRAII diagRAII;
   diagRAII.requiredDiag(kSysError, "TFile::TFile", "file /definitely/not/a/valid/path/f.root can not be opened No such file or directory");
   diagRAII.optionalDiag(kSysError, "TReentrantRWLock::WriteUnLock", "Write lock already released for", /*wholeStringNeedsToMatch=*/false);
   EXPECT_THROW(df.Snapshot("t", out_fname, {"rdfslot_"}), std::runtime_error);
}

/**
 * Test against issue #6523 and #6640
 * Try to force `TTree::ChangeFile` behaviour. Within RDataFrame, this should
 * not happen and both sequential and multithreaded Snapshot should only create
 * one file.
 */
TEST(RDFSnapshotMore, SetMaxTreeSizeMT)
{
   // Set TTree max size to a low number. Normally this would trigger the
   // behaviour of TTree::ChangeFile, but not within RDataFrame.
   const auto old_maxtreesize = TTree::GetMaxTreeSize();
   TTree::SetMaxTreeSize(1000);

   // Create TTree, fill it and Snapshot (should create one single file).
   {
      TTree t{"T", "SetMaxTreeSize(1000)"};
      int x{};
      const int nentries = 20000;

      t.Branch("x", &x, "x/I");

      for (auto i = 0; i < nentries; i++) {
         x = i;
         t.Fill();
      }

      ROOT::RDataFrame df{t};
      df.Snapshot<Int_t>("T", "rdfsnapshot_ttree_sequential_setmaxtreesize.root", {"x"});
   }

   // Create an RDF from the previously snapshotted file, then Snapshot again
   // with IMT enabled.
   {
      ROOT::EnableImplicitMT();

      ROOT::RDataFrame df{"T", "rdfsnapshot_ttree_sequential_setmaxtreesize.root"};
      df.Snapshot<Int_t>("T", "rdfsnapshot_imt_setmaxtreesize.root", {"x"});

      ROOT::DisableImplicitMT();
   }

   // Check the file for data integrity.
   {
      TFile f{"rdfsnapshot_imt_setmaxtreesize.root"};
      std::unique_ptr<TTree> t{f.Get<TTree>("T")};

      EXPECT_EQ(t->GetEntries(), 20000);

      int sum{0};
      int x{0};
      t->SetBranchAddress("x", &x);

      for (auto i = 0; i < t->GetEntries(); i++) {
         t->GetEntry(i);
         sum += x;
      }

      // sum(range(20000)) == 199990000
      EXPECT_EQ(sum, 199990000);
   }

   gSystem->Unlink("rdfsnapshot_ttree_sequential_setmaxtreesize.root");
   gSystem->Unlink("rdfsnapshot_imt_setmaxtreesize.root");

   // Reset TTree max size to its old value
   TTree::SetMaxTreeSize(old_maxtreesize);
}

TEST(RDFSnapshotMore, ZeroOutputEntriesMT)
{
   const auto fname = "snapshot_zerooutputentriesmt.root";
   ROOT::RDataFrame(10).Alias("c", "rdfentry_").Filter([] { return false; }).Snapshot<ULong64_t>("t", fname, {"c"});
   EXPECT_EQ(gSystem->AccessPathName(fname), 0); // This returns 0 if the file IS there

   TFile f(fname);
   auto *t = f.Get<TTree>("t");
   // TTree "t" should *not* be in there, differently from the single-thread case: see ROOT-10868
   EXPECT_NE(t, nullptr);
   gSystem->Unlink(fname);
}

#endif // R__USE_IMT
<|MERGE_RESOLUTION|>--- conflicted
+++ resolved
@@ -686,8 +686,6 @@
 TEST(RDFSnapshotMore, LazyNotTriggered)
 {
    ROOT_EXPECT_WARNING(BookLazySnapshot(), "Snapshot", "A lazy Snapshot action was booked but never triggered.");
-<<<<<<< HEAD
-=======
 }
 
 RResultPtr<RInterface<RLoopManager, void>> ReturnLazySnapshot(const char *fname)
@@ -705,7 +703,6 @@
    const auto fname = "lazysnapshottriggeredaftercopy.root";
    ROOT_EXPECT_NODIAG(*ReturnLazySnapshot(fname));
    gSystem->Unlink(fname);
->>>>>>> 54a757ac
 }
 
 void CheckTClonesArrayOutput(const RVec<TH1D> &hvec)
