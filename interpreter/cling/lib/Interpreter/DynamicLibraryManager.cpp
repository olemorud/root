//------------------------------------------------------------------------------
// CLING - the C++ LLVM-based InterpreterG :)
// author:  Vassil Vassilev <vasil.georgiev.vasilev@cern.ch>
//
// This file is dual-licensed: you can choose to license it under the University
// of Illinois Open Source License or the GNU Lesser General Public License. See
// LICENSE.TXT for details.
//------------------------------------------------------------------------------

#include "cling/Interpreter/DynamicLibraryManager.h"
#include "cling/Interpreter/InterpreterCallbacks.h"
#include "cling/Utils/Paths.h"
#include "cling/Utils/Platform.h"
#include "cling/Utils/Output.h"

#include "llvm/ADT/StringSet.h"
#include "llvm/BinaryFormat/Magic.h"
#include "llvm/Support/DynamicLibrary.h"
#include "llvm/Support/Path.h"

#include <system_error>
#include <sys/stat.h>

// FIXME: Implement debugging output stream in cling.
constexpr unsigned DEBUG = 0;

namespace cling {
  DynamicLibraryManager::DynamicLibraryManager()  {
    const llvm::SmallVector<const char*, 10> kSysLibraryEnv = {
      "LD_LIBRARY_PATH",
  #if __APPLE__
      "DYLD_LIBRARY_PATH",
      "DYLD_FALLBACK_LIBRARY_PATH",
      /*
      "DYLD_VERSIONED_LIBRARY_PATH",
      "DYLD_FRAMEWORK_PATH",
      "DYLD_FALLBACK_FRAMEWORK_PATH",
      "DYLD_VERSIONED_FRAMEWORK_PATH",
      */
  #elif defined(_WIN32)
      "PATH",
  #endif
    };

    // Behaviour is to not add paths that don't exist...In an interpreted env
    // does this make sense? Path could pop into existance at any time.
    for (const char* Var : kSysLibraryEnv) {
      if (const char* Env = ::getenv(Var)) {
        llvm::SmallVector<llvm::StringRef, 10> CurPaths;
        SplitPaths(Env, CurPaths, utils::kPruneNonExistant, platform::kEnvDelim);
        for (const auto& Path : CurPaths)
          addSearchPath(Path);
      }
    }

    // $CWD is the last user path searched.
    addSearchPath(".");

    llvm::SmallVector<std::string, 64> SysPaths;
    platform::GetSystemLibraryPaths(SysPaths);

    for (const std::string& P : SysPaths)
      addSearchPath(P, /*IsUser*/ false);
  }

  ///\returns substitution of pattern in the front of original with replacement
  /// Example: substFront("@rpath/abc", "@rpath/", "/tmp") -> "/tmp/abc"
  static std::string substFront(llvm::StringRef original, llvm::StringRef pattern,
                                llvm::StringRef replacement) {
    if (!original.startswith_lower(pattern))
      return original.str();
    llvm::SmallString<512> result(replacement);
    result.append(original.drop_front(pattern.size()));
    return result.str();
  }

  ///\returns substitution of all known linker variables in \c original
  static std::string substAll(llvm::StringRef original,
                              llvm::StringRef libLoader) {

    // Handle substitutions (MacOS):
    // @rpath - This function does not substitute @rpath, becouse
    //          this variable is already handled by lookupLibrary where
    //          @rpath is replaced with all paths from RPATH one by one.
    // @executable_path - Main program path.
    // @loader_path - Loader library (or main program) path.
    //
    // Handle substitutions (Linux):
    // https://man7.org/linux/man-pages/man8/ld.so.8.html
    // $origin - Loader library (or main program) path.
    // $lib - lib lib64
    // $platform - x86_64 AT_PLATFORM

    std::string result;
#ifdef __APPLE__
    llvm::SmallString<512> mainExecutablePath(llvm::sys::fs::getMainExecutable(nullptr, nullptr));
    llvm::sys::path::remove_filename(mainExecutablePath);
    llvm::SmallString<512> loaderPath;
    if (libLoader.empty()) {
      loaderPath = mainExecutablePath;
    } else {
      loaderPath = libLoader.str();
      llvm::sys::path::remove_filename(loaderPath);
    }

    result = substFront(original, "@executable_path", mainExecutablePath);
    result = substFront(result, "@loader_path", loaderPath);
    return result;
#else
    llvm::SmallString<512> loaderPath;
    if (libLoader.empty()) {
      loaderPath = llvm::sys::fs::getMainExecutable(nullptr, nullptr);
    } else {
      loaderPath = libLoader.str();
    }
    llvm::sys::path::remove_filename(loaderPath);

    result = substFront(original, "$origin", loaderPath);
    //result = substFront(result, "$lib", true?"lib":"lib64");
    //result = substFront(result, "$platform", "x86_64");
    return result;
#endif
  }

  std::string
  DynamicLibraryManager::lookupLibInPaths(llvm::StringRef libStem,
                                          llvm::SmallVector<llvm::StringRef,2> RPath /*={}*/,
                                          llvm::SmallVector<llvm::StringRef,2> RunPath /*={}*/,
                                          llvm::StringRef libLoader /*=""*/) const {

    if (DEBUG > 7) {
      cling::errs() << "Dyld::lookupLibInPaths:" << libStem.str() <<
        ", ..., libLodaer=" << libLoader << "\n";
    }

    // Lookup priority is: RPATH, LD_LIBRARY_PATH/m_SearchPaths, RUNPATH
    // See: https://en.wikipedia.org/wiki/Rpath
    // See: https://amir.rachum.com/blog/2016/09/17/shared-libraries/

    if (DEBUG > 7) {
      cling::errs() << "Dyld::lookupLibInPaths: \n";
      cling::errs() << ":: RPATH\n";
      for (auto Info : RPath) {
        cling::errs() << ":::: " << Info.str() << "\n";
      }
      cling::errs() << ":: SearchPaths (LD_LIBRARY_PATH, etc...)\n";
      for (auto Info : getSearchPaths()) {
        cling::errs() << ":::: " << Info.Path << ", user=" << (Info.IsUser?"true":"false") << "\n";
      }
      cling::errs() << ":: RUNPATH\n";
      for (auto Info : RunPath) {
        cling::errs() << ":::: " << Info.str() << "\n";
      }
    }

    llvm::SmallString<512> ThisPath;
    // RPATH
    for (auto Info : RPath) {
      ThisPath = substAll(Info, libLoader);
      llvm::sys::path::append(ThisPath, libStem);
      // to absolute path?
      if (DEBUG > 7) {
        cling::errs() << "## Try: " << ThisPath;
      }
      if (isSharedLibrary(ThisPath.str())) {
        if (DEBUG > 7) {
          cling::errs() << " ... Found (in RPATH)!\n";
        }
        return ThisPath.str();
      }
    }
    // m_SearchPaths
    for (const SearchPathInfo& Info : m_SearchPaths) {
      ThisPath = Info.Path;
      llvm::sys::path::append(ThisPath, libStem);
      // to absolute path?
      if (DEBUG > 7) {
        cling::errs() << "## Try: " << ThisPath;
      }
      if (isSharedLibrary(ThisPath.str())) {
        if (DEBUG > 7) {
          cling::errs() << " ... Found (in SearchPaths)!\n";
        }
        return ThisPath.str();
      }
    }
    // RUNPATH
    for (auto Info : RunPath) {
      ThisPath = substAll(Info, libLoader);
      llvm::sys::path::append(ThisPath, libStem);
      // to absolute path?
      if (DEBUG > 7) {
        cling::errs() << "## Try: " << ThisPath;
      }
      if (isSharedLibrary(ThisPath.str())) {
        if (DEBUG > 7) {
          cling::errs() << " ... Found (in RUNPATH)!\n";
        }
        return ThisPath.str();
      }
    }

    if (DEBUG > 7) {
      cling::errs() << "## NotFound!!!\n";
    }

    return "";
  }

  std::string
  DynamicLibraryManager::lookupLibMaybeAddExt(llvm::StringRef libStem,
                                              llvm::SmallVector<llvm::StringRef,2> RPath /*={}*/,
                                              llvm::SmallVector<llvm::StringRef,2> RunPath /*={}*/,
                                              llvm::StringRef libLoader /*=""*/) const {

    using namespace llvm::sys;

    if (DEBUG > 7) {
      cling::errs() << "Dyld::lookupLibMaybeAddExt: " << libStem.str() <<
        ", ..., libLoader=" << libLoader << "\n";
    }

    std::string foundDyLib = lookupLibInPaths(libStem, RPath, RunPath, libLoader);

    if (foundDyLib.empty()) {
      // Add DyLib extension:
      llvm::SmallString<512> filenameWithExt(libStem);
#if defined(LLVM_ON_UNIX)
#ifdef __APPLE__
      llvm::SmallString<512>::iterator IStemEnd = filenameWithExt.end() - 1;
#endif
      static const char* DyLibExt = ".so";
#elif defined(_WIN32)
      static const char* DyLibExt = ".dll";
#else
# error "Unsupported platform."
#endif
      filenameWithExt += DyLibExt;
      foundDyLib = lookupLibInPaths(filenameWithExt, RPath, RunPath, libLoader);
#ifdef __APPLE__
      if (foundDyLib.empty()) {
        filenameWithExt.erase(IStemEnd + 1, filenameWithExt.end());
        filenameWithExt += ".dylib";
        foundDyLib = lookupLibInPaths(filenameWithExt, RPath, RunPath, libLoader);
      }
#endif
    }

    if (foundDyLib.empty())
      return std::string();

    // get canonical path name and check if already loaded
    const std::string Path = platform::NormalizePath(foundDyLib);
    if (Path.empty()) {
      cling::errs() << "cling::DynamicLibraryManager::lookupLibMaybeAddExt(): "
        "error getting real (canonical) path of library " << foundDyLib << '\n';
      return foundDyLib;
    }
    return Path;
  }

  std::string DynamicLibraryManager::normalizePath(llvm::StringRef path) {
    // Make the path canonical if the file exists.
    const std::string Path = path.str();
    struct stat buffer;
    if (::stat(Path.c_str(), &buffer) != 0)
      return std::string();

    const std::string NPath = platform::NormalizePath(Path);
    if (NPath.empty())
      cling::log() << "Could not normalize: '" << Path << "'";
    return NPath;
  }

  std::string RPathToStr2(llvm::SmallVector<llvm::StringRef,2> V) {
    std::string result;
    for (auto item : V)
      result += item.str() + ",";
    if (!result.empty())
      result.pop_back();
    return result;
  }

  std::string
  DynamicLibraryManager::lookupLibrary(llvm::StringRef libStem,
                                       llvm::SmallVector<llvm::StringRef,2> RPath /*={}*/,
                                       llvm::SmallVector<llvm::StringRef,2> RunPath /*={}*/,
//                                       llvm::StringRef RPath /*=""*/,
//                                       llvm::StringRef RunPath /*=""*/,
                                       llvm::StringRef libLoader /*=""*/,
                                       bool variateLibStem /*=true*/) const {
    if (DEBUG > 7) {
      cling::errs() << "Dyld::lookupLibrary: " << libStem.str() << ", " <<
        RPathToStr2(RPath) << ", " << RPathToStr2(RunPath) << ", " << libLoader.str() << "\n";
    }

    // If it is an absolute path, don't try iterate over the paths.
    if (llvm::sys::path::is_absolute(libStem)) {
      if (isSharedLibrary(libStem))
        return normalizePath(libStem);
      else
        return std::string();
    }

    // Subst all known linker variables ($origin, @rpath, etc.)
#ifdef __APPLE__
    // On MacOS @rpath is preplaced by all paths in RPATH one by one.
    if (libStem.startswith_lower("@rpath")) {
      for (auto& P : RPath) {
        std::string result = substFront(libStem, "@rpath", P);
        if (isSharedLibrary(result))
          return normalizePath(result);
      }
    } else {
#endif
      std::string result = substAll(libStem, libLoader);
      if (isSharedLibrary(result))
        return normalizePath(result);
#ifdef __APPLE__
    }
#endif

    // Expand libStem with paths, extensions, etc.
    std::string foundName;
    if (variateLibStem) {
      foundName = lookupLibMaybeAddExt(libStem, RPath, RunPath, libLoader);
      if (foundName.empty()) {
        llvm::StringRef libStemName = llvm::sys::path::filename(libStem);
        if (!libStemName.startswith("lib")) {
          // try with "lib" prefix:
          foundName = lookupLibMaybeAddExt(
             libStem.str().insert(libStem.size()-libStemName.size(), "lib"),
             RPath,
             RunPath,
             libLoader
          );
        }
      }
    } else {
      foundName = lookupLibInPaths(libStem, RPath, RunPath, libLoader);
    }

    if (!foundName.empty())
      return platform::NormalizePath(foundName);

    return std::string();
  }

  DynamicLibraryManager::LoadLibResult
  DynamicLibraryManager::loadLibrary(llvm::StringRef libStem,
                                     bool permanent, bool resolved) {
    if (DEBUG > 7) {
      cling::errs() << "Dyld::loadLibrary: " << libStem.str() << ", " <<
        (permanent ? "permanent" : "not-permanent") << ", " <<
        (resolved ? "resolved" : "not-resolved") << "\n";
    }

    std::string lResolved;
    const std::string& canonicalLoadedLib = resolved ? libStem.str() : lResolved;
    if (!resolved) {
      lResolved = lookupLibrary(libStem);
      if (lResolved.empty())
        return kLoadLibNotFound;
    }

    if (m_LoadedLibraries.find(canonicalLoadedLib) != m_LoadedLibraries.end())
      return kLoadLibAlreadyLoaded;

    // TODO: !permanent case

    std::string errMsg;
    DyLibHandle dyLibHandle = platform::DLOpen(canonicalLoadedLib, &errMsg);
    if (!dyLibHandle) {
      // We emit callback to LibraryLoadingFailed when we get error with error message.
      if (InterpreterCallbacks* C = getCallbacks()) {
        if (C->LibraryLoadingFailed(errMsg, libStem.str(), permanent, resolved))
          return kLoadLibSuccess;
      }

      cling::errs() << "cling::DynamicLibraryManager::loadLibrary(): " << errMsg
                    << '\n';
      return kLoadLibLoadError;
    }
    else if (InterpreterCallbacks* C = getCallbacks())
      C->LibraryLoaded(dyLibHandle, canonicalLoadedLib);

    std::pair<DyLibs::iterator, bool> insRes
      = m_DyLibs.insert(std::pair<DyLibHandle, std::string>(dyLibHandle,
                                                            canonicalLoadedLib));
    if (!insRes.second)
      return kLoadLibAlreadyLoaded;
    m_LoadedLibraries.insert(canonicalLoadedLib);
    return kLoadLibSuccess;
  }

  void DynamicLibraryManager::unloadLibrary(llvm::StringRef libStem) {
    std::string canonicalLoadedLib = lookupLibrary(libStem);
    if (!isLibraryLoaded(canonicalLoadedLib))
      return;

    DyLibHandle dyLibHandle = 0;
    for (DyLibs::const_iterator I = m_DyLibs.begin(), E = m_DyLibs.end();
         I != E; ++I) {
      if (I->second == canonicalLoadedLib) {
        dyLibHandle = I->first;
        break;
      }
    }

    // TODO: !permanent case

    std::string errMsg;
    platform::DLClose(dyLibHandle, &errMsg);
    if (!errMsg.empty()) {
      cling::errs() << "cling::DynamicLibraryManager::unloadLibrary(): "
                    << errMsg << '\n';
    }

    if (InterpreterCallbacks* C = getCallbacks())
      C->LibraryUnloaded(dyLibHandle, canonicalLoadedLib);

    m_DyLibs.erase(dyLibHandle);
    m_LoadedLibraries.erase(canonicalLoadedLib);
  }

  bool DynamicLibraryManager::isLibraryLoaded(llvm::StringRef fullPath) const {
    std::string canonPath = normalizePath(fullPath);
    if (m_LoadedLibraries.find(canonPath) != m_LoadedLibraries.end())
      return true;
    return false;
  }

  void DynamicLibraryManager::dump(llvm::raw_ostream* S /*= nullptr*/) const {
    llvm::raw_ostream &OS = S ? *S : cling::outs();

    // FIXME: print in a stable order the contents of m_SearchPaths
    for (const auto& Info : getSearchPaths()) {
      if (!Info.IsUser)
        OS << "[system] ";
      OS << Info.Path.c_str() << "\n";
    }
  }

  void DynamicLibraryManager::ExposeHiddenSharedLibrarySymbols(void* handle) {
    llvm::sys::DynamicLibrary::addPermanentLibrary(const_cast<void*>(handle));
  }

  bool DynamicLibraryManager::isSharedLibrary(llvm::StringRef libFullPath,
                                              bool* exists /*=0*/) {
    using namespace llvm;
<<<<<<< HEAD
=======

>>>>>>> 54a757ac
    auto filetype = sys::fs::get_file_type(libFullPath, /*Follow*/ true);
    if (filetype != sys::fs::file_type::regular_file) {
      if (exists) {
        // get_file_type returns status_error also in case of file_not_found.
        *exists = filetype != sys::fs::file_type::status_error;
      }
      return false;
    }

    file_magic Magic;
    const std::error_code Error = identify_magic(libFullPath, Magic);
    if (exists)
      *exists = !Error;

    bool result = !Error &&
#ifdef __APPLE__
      (Magic == file_magic::macho_fixed_virtual_memory_shared_lib
       || Magic == file_magic::macho_dynamically_linked_shared_lib
       || Magic == file_magic::macho_dynamically_linked_shared_lib_stub
       || Magic == file_magic::macho_universal_binary)
#elif defined(LLVM_ON_UNIX)
#ifdef __CYGWIN__
      (Magic == file_magic::pecoff_executable)
#else
      (Magic == file_magic::elf_shared_object)
#endif
#elif defined(_WIN32)
      // We should only include dll libraries without including executables,
      // object code and others...
      (Magic == file_magic::pecoff_executable &&
       platform::IsDLL(libFullPath.str()))
#else
# error "Unsupported platform."
#endif
      ;

      return result;
  }

} // end namespace cling<|MERGE_RESOLUTION|>--- conflicted
+++ resolved
@@ -448,10 +448,7 @@
   bool DynamicLibraryManager::isSharedLibrary(llvm::StringRef libFullPath,
                                               bool* exists /*=0*/) {
     using namespace llvm;
-<<<<<<< HEAD
-=======
-
->>>>>>> 54a757ac
+
     auto filetype = sys::fs::get_file_type(libFullPath, /*Follow*/ true);
     if (filetype != sys::fs::file_type::regular_file) {
       if (exists) {
